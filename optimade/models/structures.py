from sys import float_info
from typing import List, Optional

from pydantic import Schema, BaseModel, validator

from .entries import EntryResourceAttributes, EntryResource
from .util import conlist, CHEMICAL_SYMBOLS, EXTRA_SYMBOLS


EXTENDED_CHEMICAL_SYMBOLS = CHEMICAL_SYMBOLS + EXTRA_SYMBOLS


__all__ = ("Species", "Assembly", "StructureResourceAttributes", "StructureResource")


EPS = float_info.epsilon


class Species(BaseModel):
    """A list describing the species of the sites of this structure.
    Species can be pure chemical elements, or virtual-crystal atoms representing a statistical occupation of a given site by multiple chemical elements.

    - **Examples**:

        - :val:`[ {"name": "Ti", "chemical_symbols": ["Ti"], "concentration": [1.0]} ]`: any site with this species is occupied by a Ti atom.
        - :val:`[ {"name": "Ti", "chemical_symbols": ["Ti", "vacancy"], "concentration": [0.9, 0.1]} ]`: any site with this species is occupied by a Ti atom with 90 % probability, and has a vacancy with 10 % probability.
        - :val:`[ {"name": "BaCa", "chemical_symbols": ["vacancy", "Ba", "Ca"], "concentration": [0.05, 0.45, 0.5], "mass": 88.5} ]`: any site with this species is occupied by a Ba atom with 45 % probability, a Ca atom with 50 % probability, and by a vacancy with 5 % probability. The mass of this site is (on average) 88.5 a.m.u.
        - :val:`[ {"name": "C12", "chemical_symbols": ["C"], "concentration": [1.0], "mass": 12.0} ]`: any site with this species is occupied by a carbon isotope with mass 12.
        - :val:`[ {"name": "C13", "chemical_symbols": ["C"], "concentration": [1.0], "mass": 13.0} ]`: any site with this species is occupied by a carbon isotope with mass 13.

    """

    name: str = Schema(
        ...,
        decsription="""REQUIRED; gives the name of the species; the **name** value MUST be unique in the :property:`species` list;""",
    )

    chemical_symbols: List[str] = Schema(
        ...,
        description="""MUST be a list of strings of all chemical elements composing this species.

- It MUST be one of the following:

  - a valid chemical-element name, or
  - the special value :val:`"X"` to represent a non-chemical element, or
  - the special value :val:`"vacancy"` to represent that this site has a non-zero probability of having a vacancy (the respective probability is indicated in the :property:`concentration` list, see below).

-  If any one entry in the :property:`species` list has a :property:`chemical_symbols` list that is longer than 1 element, the correct flag MUST be set in the list :property:`structure_features` (see property `structure_features`_).""",
    )

    concentration: List[float] = Schema(
        ...,
        description="""MUST be a list of floats, with same length as :property:`chemical_symbols`. The numbers represent the relative concentration of the corresponding chemical symbol in this species.
The numbers SHOULD sum to one. Cases in which the numbers do not sum to one typically fall only in the following two categories:

  - Numerical errors when representing float numbers in fixed precision, e.g. for two chemical symbols with concentrations :val:`1/3` and :val:`2/3`, the concentration might look something like :val:`[0.33333333333, 0.66666666666]`. If the client is aware that the sum is not one because of numerical precision, it can renormalize the values so that the sum is exactly one.
  - Experimental errors in the data present in the database. In this case, it is the responsibility of the client to decide how to process the data.

Note that concentrations are uncorrelated between different site (even of the same species).""",
    )

    mass: Optional[float] = Schema(
        ...,
        description="""If present MUST be a float expressed in a.m.u.""",
        unit="a.m.u.",
    )

    original_name: Optional[str] = Schema(
        ...,
        description="""Can be any valid Unicode string, and SHOULD contain (if specified) the name of the species that is used internally in the source database.

Note: With regards to "source database", we refer to the immediate source being queried via the OPTiMaDe API implementation.
The main use of this field is for source databases that use species names, containing characters that are not allowed (see description of the list property `species_at_sites`_).""",
    )

    @validator("chemical_symbols")
    def validate_chemical_symbols(cls, v):
        if not (v in EXTENDED_CHEMICAL_SYMBOLS):
            raise ValueError(f"{v} MUST be in {EXTENDED_CHEMICAL_SYMBOLS}")
        return v

    @validator("concentration", whole=True)
    def validate_concentration(cls, v, values):
        if not (len(v) == len(values.get("chemical_symbols", []))):
            raise ValueError(
                f"Length of concentration ({len(v)}) MUST equal length of chemical_symbols ({len(values.get('chemical_symbols', []))})"
            )
        return v


class Assembly(BaseModel):
    """A description of groups of sites that are statistically correlated.

    - **Examples** (for each entry of the assemblies list):

        - :val:`{"sites_in_groups": [[0], [1]], "group_probabilities: [0.3, 0.7]}`: the first site and the second site never occur at the same time in the unit cell.
            Statistically, 30 % of the times the first site is present, while 70 % of the times the second site is present.
        - :val:`{"sites_in_groups": [[1,2], [3]], "group_probabilities: [0.3, 0.7]}`: the second and third site are either present together or not present; they form the first group of atoms for this assembly.
            The second group is formed by the fourth site.
            Sites of the first group (the second and the third) are never present at the same time as the fourth site.
            30 % of times sites 1 and 2 are present (and site 3 is absent); 70 % of times site 3 is present (and sites 1 and 2 are absent).

    """

    sites_in_groups: List[List[int]] = Schema(
        ...,
        description="""Index of the sites (0-based) that belong to each group for each assembly.

Example: :val:`[[1], [2]]`: two groups, one with the second site, one with the third.
Example: :val:`[[1,2], [3]]`: one group with the second and third site, one with the fourth.""",
    )

    group_probabilities: List[float] = Schema(
        ...,
        description="""Statistical probability of each group. It MUST have the same length as :property:`sites_in_groups`.
It SHOULD sum to one.
See below for examples of how to specify the probability of the occurrence of a vacancy.
The possible reasons for the values not to sum to one are the same as already specified above for the :property:`concentration` of each :property:`species`, see property `species`_.""",
    )

    @validator("sites_in_groups", whole=True)
    def validate_sites_in_groups(cls, v):
        sites = []
        for group in v:
            sites.extend(group)
        if not (len(set(sites)) == len(sites)):
            raise ValueError(
                f"A site MUST NOT appear in more than one group. Given value: {v}"
            )
        return v

    @validator("group_probabilities", whole=True)
    def check_self_consistency(cls, v, values):
        if not (len(v) == len(values.get("sites_in_groups", []))):
            raise ValueError(
                f"sites_in_groups and group_probabilities MUST be of same length, but are {len(values.get('sites_in_groups', []))} and {len(v)}, respectively"
            )
        return v


class StructureResourceAttributes(EntryResourceAttributes):
    """This class contains the Schema for the attributes used to represent a structure, e.g. unit cell, atoms, positions."""

    elements: List[str] = Schema(
        ...,
        description="""Names of the different elements present in the structure.
- **Type**: list of strings.
- **Requirements/Conventions**:

  - **Response**: REQUIRED in the response unless explicitly excluded.
  - **Query**: MUST be a queryable property with support for all mandatory filter operators.
  - The strings are the chemical symbols, written as uppercase letter plus optional lowercase letters.
  - The order MUST be alphabetical.
  - Note: This may not contain the "x" that is suggested in chemical_symbols for the :property:`species` property.

- **Examples**:

  - :val:`["Si"]`
  - :val:`["Al","O","Si"]`

- **Query examples**:
  - A filter that matches all records of structures that contain Si, Al **and** O, and possibly other elements: :filter:`elements HAS ALL "Si", "Al", "O"`.
  - To match structures with exactly these three elements, use :filter:`elements HAS ALL "Si", "Al", "O" AND LENGTH elements = 3`.""",
    )

    nelements: int = Schema(
        ...,
        description="""Number of different elements in the structure as an integer.
- **Type**: integer
- **Requirements/Conventions**:

  - **Response**: REQUIRED in the response unless explicitly excluded.
  - **Query**: MUST be a queryable property with support for all mandatory filter operators.

- **Example**: :val:`3`
- **Querying**:

  -  Note: queries on this property can equivalently be formulated using :filter-fragment:`LENGTH elements`.
  -  A filter that matches structures that have exactly 4 elements: :filter:`nelements=4`.
  -  A filter that matches structures that have between 2 and 7 elements: :filter:`nelements>=2 AND nelements<=7`.""",
    )

    elements_ratios: List[float] = Schema(
        ...,
        description="""Relative proportions of different elements in the structure.
- **Type**: list of floats
- **Requirements/Conventions**:

  - **Response**: REQUIRED in the response unless explicitly excluded.
  - **Query**: MUST be a queryable property with support for all mandatory filter operators.
  - Composed by the proportions of elements in the structure as a list of floating point numbers.
  - The sum of the numbers MUST be 1.0 (within floating point accuracy)

- **Examples**:

  - :val:`[1.0]`
  - :val:`[0.3333333333333333, 0.2222222222222222, 0.4444444444444444]`

- **Query examples**:

  - Note: useful filters can be formulated using the set operator syntax for correlated values. However, since the values are floating point values, the use of equality comparisons is generally not recommended.
  - A filter that matches structures where approximately 1/3 of the atoms in the structure are the element Al is: :filter:`elements:elements_ratios HAS ALL "Al":>0.3333, "Al":<0.3334`.""",
    )

    chemical_formula_descriptive: str = Schema(
        ...,
        description="""The chemical formula for a structure as a string in a form chosen by the API implementation.
- **Type**: string
- **Requirements/Conventions**:

  - **Response**: REQUIRED in the response unless explicitly excluded.
  - **Query**: MUST be a queryable property with support for all mandatory filter operators.
  - The chemical formula is given as a string consisting of properly capitalized element symbols followed by integers or decimal numbers, balanced parentheses, square, and curly brackets ``(``, ``)``, ``[``, ``]``, ``{``, ``}``, commas, the ``+``, ``-``, ``:`` and ``=`` symbols.
    The parentheses are allowed to be followed by a number.
    Spaces are allowed anywhere except within chemical symbols.
    The order of elements and any groupings indicated by parentheses or brackets are chosen freely by the API implementation.
  - The string SHOULD be arithmetically consistent with the element ratios in the :property:`chemical_formula_reduced` property.
  - It is RECOMMENDED, but not mandatory, that symbols, parentheses and brackets, if used, are used with the meanings prescribed by `IUPAC's Nomenclature of Organic Chemistry <https://www.qmul.ac.uk/sbcs/iupac/bibliog/blue.html>`__.

- **Examples**:

  - :val:`"(H2O)2 Na"`
  - :val:`"NaCl"`
  - :val:`"CaCO3"`
  - :val:`"CCaO3"`
  - :val:`"(CH3)3N+ - [CH2]2-OH = Me3N+ - CH2 - CH2OH"`

- **Query examples**:

  - Note: the free-form nature of this property is likely to make queries on it across different databases inconsistent.
  - A filter that matches an exactly given formula: :filter:`chemical_formula_descriptive="(H2O)2 Na"`.
  - A filter that does a partial match: :filter:`chemical_formula_descriptive CONTAINS "H2O"`.""",
    )

    chemical_formula_reduced: str = Schema(
        ...,
        description="""The reduced chemical formula for a structure as a string with element symbols and integer chemical proportion numbers.
  The proportion number MUST be omitted if it is 1.
- **Type**: string
- **Requirements/Conventions**:

  - **Response**: REQUIRED in the response unless explicitly excluded.

  - **Query**: MUST be a queryable property.
    However, support for filters using partial string matching with this property is OPTIONAL (i.e., BEGINS WITH, ENDS WITH, and CONTAINS).
    Intricate querying on formula components are instead recommended to be formulated using set-type filter operators on the multi valued :property:`elements` and :property:`elements_proportions` properties.
  - Element names MUST have proper capitalization (e.g., :val:`"Si"`, not :VAL:`"SI"` for "silicon").
  - Elements MUST be placed in alphabetical order, followed by their integer chemical proportion number.
  - For structures with no partial occupation, the chemical proportion numbers are the smallest integers for which the chemical proportion is exactly correct.
  - For structures with partial occupation, the chemical proportion numbers are integers that within reasonable approximation indicate the correct chemical proportions. The precise details of how to perform the rounding is chosen by the API implementation.
  - No spaces or separators are allowed.

- **Examples**:

  - :val:`"H2NaO"`
  - :val:`"ClNa"`
  - :val:`"CCaO3"`

- **Query examples**:

  - A filter that matches an exactly given formula is :filter:`chemical_formula_reduced="H2NaO"`.""",
    )

    chemical_formula_hill: Optional[str] = Schema(
        ...,
        description="""The chemical formula for a structure in `Hill form <https://dx.doi.org/10.1021/ja02046a005>`__ with element symbols followed by integer chemical proportion numbers.
  The proportion number MUST be omitted if it is 1.
- **Type**: string
- **Requirements/Conventions**:

  - **Response**: OPTIONAL in the response.
  - **Query**: Support for queries on these properties are OPTIONAL. If supported, only a subset of filter operators MAY be supported.
  - The overall scale factor of the chemical proportions is chosen such that the resulting values are integers that indicate the most chemically relevant unit of which the system is composed.
    For example, if the structure is a repeating unit cell with four hydrogens and four oxygens that represents two hydroperoxide molecules, :property:`chemical_formula_hill` is :val:`"H2O2"` (i.e., not :val:`"HO"`, nor :val:`"H4O4"`).
  - If the chemical insight needed to ascribe a Hill formula to the system is not present, the property MUST be handled as unset.
  - Element names MUST have proper capitalization (e.g., :val:`"Si"`, not :VAL:`"SI"` for "silicon").
  - Elements MUST be placed in `Hill order <https://dx.doi.org/10.1021/ja02046a005>`__, followed by their integer chemical proportion number.
    Hill order means: if carbon is present, it is placed first, and if also present, hydrogen is placed second.
    After that, all other elements are ordered alphabetically.
    If carbon is not present, all elements are ordered alphabetically.
  - If the system has sites with partial occupation and the total occupations of each element do not all sum up to integers, then the Hill formula SHOULD be handled as unset.
  - No spaces or separators are allowed.

- **Examples**:
  - :val:`"H2O2"`

- **Query examples**:

  - A filter that matches an exactly given formula is :filter:`chemical_formula_hill="H2O2"`.""",
    )

    chemical_formula_anonymous: str = Schema(
        ...,
        description="""The anonymous formula is the :property:`chemical_formula_reduced`, but where the elements are instead first ordered by their chemical proportion number, and then, in order left to right, replaced by anonymous symbols A, B, C, ..., Z, Aa, Ba, ..., Za, Ab, Bb, ... and so on.
- **Type**: string
- **Requirements/Conventions**:

  - **Response**: REQUIRED in the response unless explicitly excluded.
  - **Query**: MUST be a queryable property. However, support for filters using partial string matching with this property is OPTIONAL (i.e., BEGINS WITH, ENDS WITH, and CONTAINS).

- **Examples**:

  - :val:`"A2B"`
  - :val:`"A42B42C16D12E10F9G5"`

- **Querying**:
  - A filter that matches an exactly given formula is :filter:`chemical_formula_anonymous="A2B"`.""",
    )

    dimension_types: conlist(len_eq=3) = Schema(
        ...,
        description="""List of three integers.
  For each of the three directions indicated by the three lattice vectors (see property `lattice_vectors`_).
  This list indicates if the direction is periodic (value :val:`1`) or non-periodic (value :val:`0`).
  Note: the elements in this list each refer to the direction of the corresponding entry in property `lattice_vectors`_ and *not* the Cartesian x, y, z directions.
- **Type**: list of integers.
- **Requirements/Conventions**:

  - **Response**: REQUIRED in the response unless explicitly excluded.
  - **Query**: MUST be a queryable property. Support for equality comparison is REQUIRED, support for other comparison operators are OPTIONAL.
  - MUST be a list of length 3.
  - Each integer element MUST assume only the value 0 or 1.

- **Examples**:

  - For a molecule: :val:`[0, 0, 0]`
  - For a wire along the direction specified by the third lattice vector: :val:`[0, 0, 1]`
  - For a 2D surface/slab, periodic on the plane defined by the first and third lattice vectors: :val:`[1, 0, 1]`
  - For a bulk 3D system: :val:`[1, 1, 1]`""",
    )

    lattice_vectors: Optional[List[conlist(len_eq=3)]] = Schema(
        ...,
        description="""The three lattice vectors in Cartesian coordinates, in ångström (Å).
- **Type**: list of list of floats.
- **Requirements/Conventions**:

  - **Response**: REQUIRED in the response unless explicitly excluded, except when property `dimension_types`_ is equal to :val:`[0, 0, 0]` (in this case it is OPTIONAL).
  - **Query**: Support for queries on this property is OPTIONAL. If supported, filters MAY support only a subset of comparison operators.
  - MUST be a list of three vectors *a*, *b*, and *c*, where each of the vectors MUST BE a list of the vector's coordinates along the x, y, and z Cartesian coordinates.
    (Therefore, the first index runs over the three lattice vectors and the second index runs over the x, y, z Cartesian coordinates).
  - For databases that do not define an absolute Cartesian system (e.g., only defining the length and angles between vectors), the first lattice vector SHOULD be set along *x* and the second on the *xy*-plane.
  - This property MUST be an array of dimensions 3 times 3 regardless of the elements of property `dimension_types`_. The vectors SHOULD by convention be chosen so the determinant of the :property:`lattice_vectors` matrix is different from zero. The vectors in the non-periodic directions have no significance beyond fulfilling these requirements.

- **Examples**:

  - :val:`[[4.0,0.0,0.0],[0.0,4.0,0.0],[0.0,1.0,4.0]]` represents a cell, where the first vector is :val:`(4, 0, 0)`, i.e., a vector aligned along the :val:`x` axis of length 4 Å; the second vector is :val:`(0, 4, 0)`; and the third vector is :val:`(0, 1, 4)`.""",
        unit="Å",
    )

    cartesian_site_positions: List[conlist(len_eq=3)] = Schema(
        ...,
        description="""Cartesian positions of each site. A site is an atom, a site potentially occupied by an atom, or a placeholder for a virtual mixture of atoms (e.g., in a virtual crystal approximation).
- **Type**: list of list of floats and/or unknown values
- **Requirements/Conventions**:

  - **Response**: REQUIRED in the response unless explicitly excluded.
  - **Query**: Support for queries on this property is OPTIONAL. If supported, filters MAY support only a subset of comparison operators.
  - It MUST be a list of length N times 3, where N is the number of sites in the structure.
  - An entry MAY have multiple sites at the same Cartesian position (for a relevant use of this, see e.g., the property `assemblies`_).
  - If a component of the position is unknown, the :val:`null` value should be provided instead (see section `Properties with unknown value`_).
    Otherwise, it should be a float value, expressed in angstrom (Å).
    If at least one of the coordinates is unknown, the correct flag in the list property `structure_features`_ MUST be set.
  - **Notes**: (for implementers) While this is unrelated to this OPTiMaDe specification: If you decide to store internally the :property: `cartesian_site_positions` as a float array, you might want to represent :val:`null` values with :field-val:`NaN` values.
    The latter being valid float numbers in the IEEE 754 standard in `IEEE 754-1985 <https://doi.org/10.1109/IEEESTD.1985.82928>`__ and in the updated version `IEEE 754-2008 <https://doi.org/10.1109/IEEESTD.2008.4610935>`__.

- **Examples**:

  - :val:`[[0,0,0],[0,0,2]]` indicates a structure with two sites, one sitting at the origin and one along the (positive) *z*-axis, 2 Å away from the origin.""",
        unit="Å",
    )

    nsites: int = Schema(
        ...,
        description="""An integer specifying the length of the :property:`cartesian_site_positions` property.
- **Type**: integer
- **Requirements/Conventions**:

  - **Response**: REQUIRED in the response unless explicitly excluded.
  - **Query**: MUST be a queryable property with support for all mandatory filter operators.

- **Examples**:

  - :val:`42`

- **Query examples**:

  - Match only structures with exactly 4 sites: :filter:`nsites=4`
  - Match structures that have between 2 and 7 sites: :filter:`nsites>=2 AND nsites<=7`""",
    )

    species_at_sites: List[str] = Schema(
        ...,
        description="""Name of the species at each site (where values for sites are specified with the same order of the property `cartesian_site_positions`_).
  The properties of the species are found in the property `species`_.
- **Type**: list of strings.
- **Requirements/Conventions**:

  - **Response**: REQUIRED in the response unless explicitly excluded.
  - **Query**: Support for queries on this property is OPTIONAL. If supported, filters MAY support only a subset of comparison operators.
  - MUST have length equal to the number of sites in the structure (first dimension of the list property `cartesian_site_positions`_).
  - Each species MUST have a unique name.
  - Each species name mentioned in the :property:`species_at_sites` list MUST be described in the list property `species`_ (i.e. for each value in the :property:`species_at_sites` list there MUST exist exactly one dictionary in the :property:`species` list with the :property:`name` attribute equal to the corresponding :property:`species_at_sites` value).
  - Each site MUST be associated only to a single species.
    **Note**: However, species can represent mixtures of atoms, and multiple species MAY be defined for the same chemical element.
    This latter case is useful when different atoms of the same type need to be grouped or distinguished, for instance in simulation codes to assign different initial spin states.

- **Examples**:

  - :val:`["Ti","O2"]` indicates that the first site is hosting a species labeled :val:`"Ti"` and the second a species labeled :val:`"O2"`.""",
    )

    species: List[Species] = Schema(
        ...,
        description="""A list describing the species of the sites of this structure. Species can be pure chemical elements, or virtual-crystal atoms representing a statistical occupation of a given site by multiple chemical elements.
- **Type**: list of dictionary with keys:

  - :property:`name`: string (REQUIRED)
  - :property:`chemical_symbols`: list of strings (REQUIRED)
  - :property:`concentration`: list of float (REQUIRED)
  - :property:`mass`: float (OPTIONAL)
  - :property:`original_name`: string (OPTIONAL).

- **Requirements/Conventions**:

  - **Response**: REQUIRED in the response unless explicitly excluded.
  - **Query**: Support for queries on this property is OPTIONAL. If supported, filters MAY support only a subset of comparison operators.
  - Each list member MUST be a dictionary with the following keys:

    - **name**: REQUIRED; gives the name of the species; the **name** value MUST be unique in the :property:`species` list;

    - **chemical_symbols**: REQUIRED; MUST be a list of strings of all chemical elements composing this species.

      - It MUST be one of the following:

        - a valid chemical-element name, or
        - the special value :val:`"X"` to represent a non-chemical element, or
        - the special value :val:`"vacancy"` to represent that this site has a non-zero probability of having a vacancy (the respective probability is indicated in the :property:`concentration` list, see below).

      -  If any one entry in the :property:`species` list has a :property:`chemical_symbols` list that is longer than 1 element, the correct flag MUST be set in the list :property:`structure_features` (see property `structure_features`_).

    - **concentration**: REQUIRED; MUST be a list of floats, with same length as :property:`chemical_symbols`. The numbers represent the relative concentration of the corresponding chemical symbol in this species.
      The numbers SHOULD sum to one. Cases in which the numbers do not sum to one typically fall only in the following two categories:

      - Numerical errors when representing float numbers in fixed precision, e.g. for two chemical symbols with concentrations :val:`1/3` and :val:`2/3`, the concentration might look something like :val:`[0.33333333333, 0.66666666666]`. If the client is aware that the sum is not one because of numerical precision, it can renormalize the values so that the sum is exactly one.
      - Experimental errors in the data present in the database. In this case, it is the responsibility of the client to decide how to process the data.

      Note that concentrations are uncorrelated between different site (even of the same species).

    - **mass**: OPTIONAL. If present MUST be a float expressed in a.m.u.
    - **original_name**: OPTIONAL. Can be any valid Unicode string, and SHOULD contain (if specified) the name of the species that is used internally in the source database.

        Note: With regards to "source database", we refer to the immediate source being queried via the OPTiMaDe API implementation.
            The main use of this field is for source databases that use species names, containing characters that are not allowed (see description of the list property `species_at_sites`_).

  - For systems that have only species formed by a single chemical symbol, and that have at most one species per chemical symbol, SHOULD use the chemical symbol as species name (e.g., :val:`"Ti"` for titanium, :val:`"O"` for oxygen, etc.)
    However, note that this is OPTIONAL, and client implementations MUST NOT assume that the key corresponds to a chemical symbol, nor assume that if the species name is a valid chemical symbol, that it represents a species with that chemical symbol.
    This means that a species :val:`{"name": "C", "chemical_symbols": ["Ti"], "concentration": [1.0]}` is valid and represents a titanium species (and *not* a carbon species).
  - It is NOT RECOMMENDED that a structure includes species that do not have at least one corresponding site.

- **Examples**:

  - :val:`[ {"name": "Ti", "chemical_symbols": ["Ti"], "concentration": [1.0]} ]`: any site with this species is occupied by a Ti atom.
  - :val:`[ {"name": "Ti", "chemical_symbols": ["Ti", "vacancy"], "concentration": [0.9, 0.1]} ]`: any site with this species is occupied by a Ti atom with 90 % probability, and has a vacancy with 10 % probability.
  - :val:`[ {"name": "BaCa", "chemical_symbols": ["vacancy", "Ba", "Ca"], "concentration": [0.05, 0.45, 0.5], "mass": 88.5} ]`: any site with this species is occupied by a Ba atom with 45 % probability, a Ca atom with 50 % probability, and by a vacancy with 5 % probability. The mass of this site is (on average) 88.5 a.m.u.
  - :val:`[ {"name": "C12", "chemical_symbols": ["C"], "concentration": [1.0], "mass": 12.0} ]`: any site with this species is occupied by a carbon isotope with mass 12.
  - :val:`[ {"name": "C13", "chemical_symbols": ["C"], "concentration": [1.0], "mass": 13.0} ]`: any site with this species is occupied by a carbon isotope with mass 13.""",
    )

    assemblies: Optional[List[Assembly]] = Schema(
        ...,
        description="""A description of groups of sites that are statistically correlated.
- **Type**: list of dictionary with keys:

  - :property:`sites_in_groups`: list of list of integers (REQUIRED)
  - :property:`group_probabilities`: list of floats (REQUIRED)

- **Requirements/Conventions**:

  - **Response**: OPTIONAL in the response (SHOULD be absent if there are no partial occupancies).
  - **Query**: Support for queries on this property is OPTIONAL.
    If supported, filters MAY support only a subset of comparison operators.
  - If present, the correct flag MUST be set in the list :property:`structure_features` (see property `structure_features`_).
  - Client implementations MUST check its presence (as its presence changes the interpretation of the structure).
  - If present, it MUST be a list of dictionaries, each of which represents an assembly and MUST have the following two keys:

    - **sites_in_groups**: Index of the sites (0-based) that belong to each group for each assembly.

      Example: :val:`[[1], [2]]`: two groups, one with the second site, one with the third.

      Example: :val:`[[1,2], [3]]`: one group with the second and third site, one with the fourth.

   - **group_probabilities**: Statistical probability of each group. It MUST have the same length as :property:`sites_in_groups`.
     It SHOULD sum to one.
     See below for examples of how to specify the probability of the occurrence of a vacancy.
     The possible reasons for the values not to sum to one are the same as already specified above for the :property:`concentration` of each :property:`species`, see property `species`_.

  - If a site is not present in any group, it means that it is present with 100 % probability (as if no assembly was specified).
  - A site MUST NOT appear in more than one group.

- **Examples** (for each entry of the assemblies list):

  - :val:`{"sites_in_groups": [[0], [1]], "group_probabilities: [0.3, 0.7]}`: the first site and the second site never occur at the same time in the unit cell.
    Statistically, 30 % of the times the first site is present, while 70 % of the times the second site is present.
  - :val:`{"sites_in_groups": [[1,2], [3]], "group_probabilities: [0.3, 0.7]}`: the second and third site are either present together or not present; they form the first group of atoms for this assembly.
    The second group is formed by the fourth site.
    Sites of the first group (the second and the third) are never present at the same time as the fourth site.
    30 % of times sites 1 and 2 are present (and site 3 is absent); 70 % of times site 3 is present (and sites 1 and 2 are absent).

- **Notes**:

  - Assemblies are essential to represent, for instance, the situation where an atom can statistically occupy two different positions (sites).
  - By defining groups, it is possible to represent, e.g., the case where a functional molecule (and not just one atom) is either present or absent (or the case where it it is present in two conformations)
  - Considerations on virtual alloys and on vacancies: In the special case of a virtual alloy, these specifications allow two different, equivalent ways of specifying them.
    For instance, for a site at the origin with 30 % probability of being occupied by Si, 50 % probability of being occupied by Ge, and 20 % of being a vacancy, the following two representations are possible:

    - Using a single species:

      .. code:: jsonc

           {
             "cartesian_site_positions": [[0,0,0]],
             "species_at_sites": ["SiGe-vac"],
             "species": [
                 {
                   "name": "SiGe-vac",
                   "chemical_symbols": ["Si", "Ge", "vacancy"],
                   "concentration": [0.3, 0.5, 0.2]
                 }
             ]
             // ...
           }


    - Using multiple species and the assemblies:

      .. code:: jsonc

           {
             "cartesian_site_positions": [ [0,0,0], [0,0,0], [0,0,0] ],
             "species_at_sites": ["Si", "Ge", "vac"],
             "species": {
               "Si": { "chemical_symbols": ["Si"], "concentration": [1.0] },
               "Ge": { "chemical_symbols": ["Ge"], "concentration": [1.0] },
               "vac": { "chemical_symbols": ["vacancy"], "concentration": [1.0] }
             },
             "assemblies": [
               {
                 "sites_in_groups": [ [0], [1], [2] ],
                 "group_probabilities": [0.3, 0.5, 0.2]
               }
             ]
             // ...
           }

  - It is up to the database provider to decide which representation to use, typically depending on the internal format in which the structure is stored.
    However, given a structure identified by a unique ID, the API implementation MUST always provide the same representation for it.
  - The probabilities of occurrence of different assemblies are uncorrelated.
    So, for instance in the following case with two assemblies:

    .. code:: jsonc

         {
           "assemblies": [
             {
               "sites_in_groups": [ [0], [1] ],
               "group_probabilities": [0.2, 0.8],
             },
             {
               "sites_in_groups": [ [2], [3] ],
               "group_probabilities": [0.3, 0.7]
             }
           ]
         }

    Site 0 is present with a probability of 20 % and site 1 with a probability of 80 %. These two sites are correlated (either site 0 or 1 is present). Similarly, site 2 is present with a probability of 30 % and site 3 with a probability of 70 %.
    These two sites are correlated (either site 2 or 3 is present).
    However, the presence or absence of sites 0 and 1 is not correlated with the presence or absence of sites 2 and 3 (in the specific example, the pair of sites (0, 2) can occur with 0.2*0.3 = 6 % probability; the pair (0, 3) with 0.2*0.7 = 14 % probability; the pair (1, 2) with 0.8*0.3 = 24 % probability; and the pair (1, 3) with 0.8*0.7 = 56 % probability).""",
    )

    structure_features: List[str] = Schema(
        ...,
        description="""A list of strings that flag which special features are used by the structure.
- **Type**: list of strings
- **Requirements/Conventions**:

  - **Response**: REQUIRED in the response (SHOULD be absent if there are no partial occupancies).
  - **Query**: MUST be a queryable property. Filters on the list MUST support all mandatory HAS-type queries. Filter operators for comparisons on the string components MUST support equality, support for other comparison operators are OPTIONAL.
  - MUST be an empty list if no special features are used.
  - MUST be sorted alphabetically.
  - If a special feature listed below is used, the list MUST contain the corresponding string.
  - If a special feature listed below is not used, the list MUST NOT contain the corresponding string.
  - **List of strings used to indicate special structure features**:

    - :val:`disorder`: This flag MUST be present if any one entry in the :property:`species` list has a :property:`chemical_symbols` list that is longer than 1 element.
    - :val:`unknown_positions`: This flag MUST be present if at least one component of the :property:`cartesian_site_positions` list of lists has value :val:`null`.
    - :val:`assemblies`: This flag MUST be present if the property `assemblies`_ is present.

-  **Examples**: A structure having unknown positions and using assemblies: :val:`["assemblies", "unknown_positions"]`""",
    )

    @validator("elements", whole=False)
    def element_must_be_chemical_symbol(cls, v):
        if not (v in CHEMICAL_SYMBOLS):
            raise ValueError(f"Only chemical symbols are allowed, you passed: {v}")
        return v

    @validator("elements", whole=True)
    def elements_must_be_alphabetical(cls, v):
        if not (sorted(v) == v):
            raise ValueError(f"elements must be sorted alphabetically, but is: {v}")
        return v

    @validator("elements_ratios", whole=True)
    def ratios_must_sum_to_one(cls, v):
<<<<<<< HEAD
        if not (abs(sum(v) - 1) < EPS):
            raise ValueError(
                f"elements_ratios MUST sum to 1 within floating point accuracy. It sums to: {sum(v)}"
            )
=======
        assert (
            abs(sum(v) - 1) <= EPS
        ), f"elements_ratios MUST sum to 1 within floating point accuracy. It sums to: {sum(v)}"
>>>>>>> 5efec234
        return v

    @validator("chemical_formula_reduced", "chemical_formula_hill")
    def no_spaces_in_reduced(cls, v):
        if " " in v:
            raise ValueError(f"Spaces are not allowed, you passed: {v}")
        return v

    @validator("dimension_types", whole=True)
    def must_be_of_length_three(cls, v):
        if not len(v) == 3:
            raise ValueError(f"MUST be of length 3, but is of length: {len(v)}")
        for dimension in v:
            if not (dimension in {0, 1}):
                raise ValueError(f"MUST be either 0 or 1, you passed: {v}")
        return v

    @validator("lattice_vectors", always=True, whole=True)
    def required_if_dimension_types_has_one(cls, v, values):
        if 1 in values.get("dimension_types") and v is None:
            raise ValueError(
                f"lattice_vectors is REQUIRED, since dimension_types is not [0, 0, 0] but is {values.get('dimension_types')}"
            )
        if len(v) != 3:
            raise ValueError(
                f"MUST be a an 3 x 3 array (list of 3 lists of 3 floats), found instead: {v}"
            )
        return v

    @validator("lattice_vectors", "cartesian_site_positions")
    def sites_must_have_length_three(cls, v):
        if len(v) != 3:
            raise ValueError(f"MUST be a list of length 3. {v} has length {len(v)}.")
        return v

    @validator("nsites")
    def validate_nsites(cls, v, values):
        if not (v == len(values.get("cartesian_site_positions", []))):
            raise ValueError(
                f"nsites (value: {v}) MUST equal length of cartesian_site_positions (value: {len(values.get('cartesian_site_positions', []))})"
            )
        return v

    @validator("species_at_sites", whole=True)
    def validate_species_at_sites(cls, v, values):
        if not (len(v) == values.get("nsites", 0)):
            raise ValueError(
                f"Number of species_at_sites (value: {len(v)}) MUST equal number of sites (value: {values.get('nsites', 0)})"
            )
        return v

    @validator("species")
    def validate_species(cls, v, values):
        if not (v.name in values.get("species_at_sites", [])):
            raise ValueError(
                f"{v.name} not found in species_at_sites: {values.get('species_at_sites', [])}"
            )
        return v

    @validator("structure_features", whole=True, always=True)
    def validate_structure_features(cls, v, values):
        if not sorted(v) == v:
            raise ValueError(
                f"structure_features MUST be sorted alphabetically, given value: {v}"
            )
        # disorder
        for species in values.get("species", []):
            if len(species.chemical_symbols) > 1:
                if "disorder" not in v:
                    raise ValueError(
                        "disorder MUST be present when any one entry in species has a chemical_symbols list greater than one element"
                    )
                break
        else:
            if "disorder" in v:
                raise ValueError(
                    "disorder MUST NOT be present, since all species' chemical_symbols lists are equal to or less than one element"
                )
        # unknown_positions
        for site in values.get("cartesian_site_positions", []):
            if None in site or float("nan") in site:
                if "unknown_positions" not in v:
                    raise ValueError(
                        "unknown_positions MUST be present when a single component of cartesian_site_positions has value null"
                    )
                break
        else:
            if "unknown_positions" in v:
                raise ValueError(
                    "unknown_positions MUST NOT be present, since there are no null values in cartesian_site_positions"
                )
        # assemblies
        if values.get("assemblies", None) is not None:
            if "assemblies" not in v:
                raise ValueError(
                    "assemblies MUST be present, since the property of the same name is present"
                )
        else:
            if "assemblies" in v:
                raise ValueError(
                    "assemblies MUST NOT be present, since the property of the same name is not present"
                )

        return v


class StructureResource(EntryResource):
    """Representing a structure."""

    type: str = Schema(
        "structures",
        const=True,
        description="""The name of the type of an entry. Any entry MUST be able to be fetched using the `base URL <Base URL_>`_ type and ID at the url :endpoint:`<base URL>/<type>/<id>`.
- **Type**: string.
- **Requirements/Conventions**:

  - **Response**: REQUIRED in the response unless explicitly excluded.
  - **Query**: Support for queries on this property is OPTIONAL.
    If supported, only a subset of string comparison operators MAY be supported.

- **Requirements/Conventions**: MUST be an existing entry type.
- **Example**: :val:`"structures"`""",
    )

    attributes: StructureResourceAttributes<|MERGE_RESOLUTION|>--- conflicted
+++ resolved
@@ -613,16 +613,9 @@
 
     @validator("elements_ratios", whole=True)
     def ratios_must_sum_to_one(cls, v):
-<<<<<<< HEAD
-        if not (abs(sum(v) - 1) < EPS):
-            raise ValueError(
-                f"elements_ratios MUST sum to 1 within floating point accuracy. It sums to: {sum(v)}"
-            )
-=======
         assert (
             abs(sum(v) - 1) <= EPS
         ), f"elements_ratios MUST sum to 1 within floating point accuracy. It sums to: {sum(v)}"
->>>>>>> 5efec234
         return v
 
     @validator("chemical_formula_reduced", "chemical_formula_hill")
