--- conflicted
+++ resolved
@@ -50,11 +50,6 @@
 
 class ResponseError(Exception):
     """ This exception should be raised for a manual hardcoded test failure. """
-<<<<<<< HEAD
-
-    pass
-=======
->>>>>>> 7ac26103
 
 
 class Client:
@@ -162,7 +157,6 @@
 
 
 class ImplementationValidator:
-<<<<<<< HEAD
     """ Class to call test functions on a particular OPTiMaDe
     implementation.
 
@@ -202,9 +196,6 @@
         else:
             self.as_type_cls = RESPONSE_CLASSES[as_type]
 
-=======
-    def __init__(self, client=None, base_url=None, verbosity=0):
->>>>>>> 7ac26103
         if client is None and base_url is None:
             raise RuntimeError(
                 "Need at least a URL or a client to initialize validator."
@@ -233,11 +224,7 @@
         self.failure_count = 0
 
     def _setup_log(self):
-<<<<<<< HEAD
         """ Define stdout log based on given verbosity. """
-
-=======
->>>>>>> 7ac26103
         self._log = logging.getLogger(__name__)
         self._log.handlers = []
         stdout_handler = logging.StreamHandler(sys.stdout)
@@ -253,7 +240,6 @@
             self._log.setLevel(logging.DEBUG)
 
     def main(self):
-<<<<<<< HEAD
         """ Run all the test cases of the implementation, or the single type test. """
 
         # if single type has been set, only run that test
@@ -276,11 +262,6 @@
         # otherwise test entire implementation
         self._log.info("Testing entire implementation {}...".format(self.base_url))
         self._log.debug("Testing base info endpoint of {}".format(BASE_INFO_ENDPOINT))
-=======
-        self._log.info("Testing %s...", self.base_url)
-
-        self._log.debug("Testing base info endpoint of %s", BASE_INFO_ENDPOINT)
->>>>>>> 7ac26103
         base_info = self.test_info_endpoints(BASE_INFO_ENDPOINT)
         self.get_available_endpoints(base_info)
 
@@ -290,13 +271,8 @@
             self.test_info_endpoints(entry_info_endpoint)
 
         for endp in self.test_entry_endpoints:
-<<<<<<< HEAD
             self._log.debug("Testing multiple entry endpoint of {}".format(endp))
             self.test_multi_entry_endpoint(f"{endp}?page_limit={self.page_limit}")
-=======
-            self._log.debug("Testing multiple entry endpoint of %s", endp)
-            self.test_multi_entry_endpoint(endp)
->>>>>>> 7ac26103
 
         for endp in self.test_entry_endpoints:
             self._log.debug("Testing single entry request of type %s", endp)
@@ -407,10 +383,6 @@
     @test_case
     def get_available_endpoints(self, base_info):
         """ Try to get `entry_types_by_format` even if base info response could not be validated. """
-<<<<<<< HEAD
-=======
-        # hopefully just a temporary hack...
->>>>>>> 7ac26103
         for _ in [0]:
             available_json_entry_endpoints = []
             try:
@@ -457,56 +429,5 @@
         """ Gets the response from the endpoint specified by `request_str`. """
         response = self.client.get(request_str)
         if response.status_code != 200:
-<<<<<<< HEAD
             raise ResponseError(f"Request returned HTTP:{response.status_code}")
-        return response, "request successful."
-=======
-            raise ResponseError(
-                "Request to endpoint {} returned {}".format(
-                    request_str, response.status_code
-                )
-            )
-        return response, "request successful."
-
-    def test_info_endpoints(self, request_str):
-        response = self.get_endpoint(request_str)
-        if response:
-            serialized = self.serialize_attempt(response, RESPONSE_CLASSES[request_str])
-            if not serialized:
-                return response
-            return serialized
-        return False
-
-    def test_multi_entry_endpoint(self, request_str):
-        response = self.get_endpoint(request_str)
-        response_cls = RESPONSE_CLASSES.get(request_str, AbstractEntryResponseMany)
-        serialized = self.serialize_attempt(response, response_cls)
-        self.get_single_id_from_multi_endpoint(serialized)
-
-    @test_case
-    def get_single_id_from_multi_endpoint(self, serialized):
-        if serialized and serialized.data:
-            self.test_id_by_type[serialized.data[0].type] = serialized.data[0].id
-            self._log.debug(
-                "Set type %s test ID to %s",
-                serialized.data[0].type,
-                serialized.data[0].id,
-            )
-        else:
-            raise ResponseError("No entries found under endpoint to scrape ID from.")
-        return (
-            self.test_id_by_type[serialized.data[0].type],
-            f"successfully scraped test ID from {serialized.data[0].type} endpoint",
-        )
-
-    def test_single_entry_endpoint(self, _type):
-        if _type + "/" in RESPONSE_CLASSES:
-            response_cls = RESPONSE_CLASSES[_type + "/"]
-        else:
-            response_cls = AbstractEntryResponseOne
-        if _type in self.test_id_by_type:
-            test_id = self.test_id_by_type[_type]
-            response = self.get_endpoint(f"{_type}/{test_id}")
-            if response:
-                self.serialize_attempt(response, response_cls)
->>>>>>> 7ac26103
+        return response, "request successful."