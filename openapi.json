{
  "openapi": "3.0.2",
  "info": {
    "title": " OPTiMaDe API",
    "version": "0.9",
    "description": "The [Open Databases Integration for Materials Design (OPTiMaDe) consortium](http://http://www.optimade.org/) aims to make materials databases interoperational by developing a common REST API."
  },
  "paths": {
    "/structures": {
      "get": {
        "responses": {
          "200": {
            "description": "Successful Response",
            "content": {
              "application/json": {
                "schema": {
                  "$ref": "#/components/schemas/OptimadeStructureResponseMany"
                }
              }
            }
          },
          "422": {
            "description": "Validation Error",
            "content": {
              "application/json": {
                "schema": {
                  "$ref": "#/components/schemas/HTTPValidationError"
                }
              }
            }
          }
        },
        "tags": [
          "Structure"
        ],
        "summary": "Get Structures",
        "operationId": "get_structures_structures_get",
        "parameters": [
          {
            "description": "See [the full OPTiMaDe spec](https://github.com/Materials-Consortia/OPTiMaDe/blob/develop/optimade.md) for filter\nquery syntax.\n\nExample: `chemical_formula = \"Al\" OR (prototype_formula = \"AB\" AND elements HAS Si, Al, O)`.\n",
            "required": false,
            "schema": {
              "title": "Filter",
              "type": "string",
              "description": "See [the full OPTiMaDe spec](https://github.com/Materials-Consortia/OPTiMaDe/blob/develop/optimade.md) for filter\nquery syntax.\n\nExample: `chemical_formula = \"Al\" OR (prototype_formula = \"AB\" AND elements HAS Si, Al, O)`.\n"
            },
            "name": "filter",
            "in": "query"
          },
          {
            "required": false,
            "schema": {
              "title": "Response_Format",
              "type": "string",
              "default": "jsonapi"
            },
            "name": "response_format",
            "in": "query"
          },
          {
            "required": false,
            "schema": {
              "title": "Email_Address",
              "type": "string",
              "format": "email"
            },
            "name": "email_address",
            "in": "query"
          },
          {
            "required": false,
            "schema": {
              "title": "Response_Limit",
              "minimum": 0.0,
              "type": "integer",
              "default": 500
            },
            "name": "response_limit",
            "in": "query"
          },
          {
            "required": false,
            "schema": {
              "title": "Response_Fields",
              "type": "string"
            },
            "name": "response_fields",
            "in": "query"
          },
          {
            "required": false,
            "schema": {
              "title": "Sort",
              "type": "string"
            },
            "name": "sort",
            "in": "query"
          },
          {
            "required": false,
            "schema": {
              "title": "Page[Offset]",
              "minimum": 0.0,
              "type": "integer",
              "default": 0
            },
            "name": "page[offset]",
            "in": "query"
          },
          {
            "required": false,
            "schema": {
              "title": "Page[Limit]",
              "minimum": 0.0,
              "type": "integer",
              "default": 500
            },
            "name": "page[limit]",
            "in": "query"
          }
        ]
      }
    },
    "/info": {
      "get": {
        "responses": {
          "200": {
            "description": "Successful Response",
            "content": {
              "application/json": {
                "schema": {
                  "$ref": "#/components/schemas/OptimadeInfoResponse"
                }
              }
            }
          },
          "422": {
            "description": "Validation Error",
            "content": {
              "application/json": {
                "schema": {
                  "$ref": "#/components/schemas/HTTPValidationError"
                }
              }
            }
          }
        },
        "tags": [
          "Structure"
        ],
        "summary": "Get Info",
        "operationId": "get_info_info_get",
        "parameters": [
          {
            "description": "See [the full OPTiMaDe spec](https://github.com/Materials-Consortia/OPTiMaDe/blob/develop/optimade.md) for filter\nquery syntax.\n\nExample: `chemical_formula = \"Al\" OR (prototype_formula = \"AB\" AND elements HAS Si, Al, O)`.\n",
            "required": false,
            "schema": {
              "title": "Filter",
              "type": "string",
              "description": "See [the full OPTiMaDe spec](https://github.com/Materials-Consortia/OPTiMaDe/blob/develop/optimade.md) for filter\nquery syntax.\n\nExample: `chemical_formula = \"Al\" OR (prototype_formula = \"AB\" AND elements HAS Si, Al, O)`.\n"
            },
            "name": "filter",
            "in": "query"
          },
          {
            "required": false,
            "schema": {
              "title": "Response_Format",
              "type": "string",
              "default": "jsonapi"
            },
            "name": "response_format",
            "in": "query"
          },
          {
            "required": false,
            "schema": {
              "title": "Email_Address",
              "type": "string",
              "format": "email"
            },
            "name": "email_address",
            "in": "query"
          },
          {
            "required": false,
            "schema": {
              "title": "Response_Limit",
              "minimum": 0.0,
              "type": "integer",
              "default": 500
            },
            "name": "response_limit",
            "in": "query"
          },
          {
            "required": false,
            "schema": {
              "title": "Response_Fields",
              "type": "string"
            },
            "name": "response_fields",
            "in": "query"
          },
          {
            "required": false,
            "schema": {
              "title": "Sort",
              "type": "string"
            },
            "name": "sort",
            "in": "query"
          },
          {
            "required": false,
            "schema": {
              "title": "Page[Offset]",
              "minimum": 0.0,
              "type": "integer",
              "default": 0
            },
            "name": "page[offset]",
            "in": "query"
          },
          {
            "required": false,
            "schema": {
              "title": "Page[Limit]",
              "minimum": 0.0,
              "type": "integer",
              "default": 500
            },
            "name": "page[limit]",
            "in": "query"
          }
        ]
      }
    }
  },
  "components": {
    "schemas": {
<<<<<<< HEAD
      "OptimadeResponseMetaQuery": {
        "title": "OptimadeResponseMetaQuery",
        "required": [
          "representation"
        ],
=======
      "StructureResourceAttributes": {
        "title": "StructureResourceAttributes",
        "required": [
          "local_id",
          "last_modified"
        ],
        "type": "object",
        "properties": {
          "local_id": {
            "title": "Local_Id",
            "type": "string"
          },
          "last_modified": {
            "title": "Last_Modified",
            "type": "string",
            "format": "date-time"
          },
          "immutable_id": {
            "title": "Immutable_Id",
            "type": "string"
          },
          "elements": {
            "title": "Elements",
            "type": "string"
          },
          "nelements": {
            "title": "Nelements",
            "type": "integer"
          },
          "chemical_formula": {
            "title": "Chemical_Formula",
            "type": "string"
          },
          "formula_prototype": {
            "title": "Formula_Prototype",
            "type": "string"
          }
        }
      },
      "Link": {
        "title": "Link",
        "required": [
          "href"
        ],
        "type": "object",
        "properties": {
          "href": {
            "title": "Href",
            "maxLength": 65536,
            "minLength": 1,
            "type": "string",
            "format": "uri"
          },
          "meta": {
            "title": "Meta",
            "type": "object"
          }
        }
      },
      "OptimadeProvider": {
        "title": "OptimadeProvider",
        "required": [
          "name",
          "description",
          "prefix"
        ],
        "type": "object",
        "properties": {
          "name": {
            "title": "Name",
            "type": "string",
            "description": "a short name for the database provider"
          },
          "description": {
            "title": "Description",
            "type": "string",
            "description": "a longer description of the database provider"
          },
          "prefix": {
            "title": "Prefix",
            "type": "string",
            "description": "database-provider-specific prefix as found in Appendix 1."
          },
          "homepage": {
            "title": "Homepage",
            "anyOf": [
              {
                "minLength": 1,
                "maxLength": 65536,
                "type": "string",
                "format": "uri"
              },
              {
                "title": "Link",
                "type": "object",
                "properties": {
                  "href": {
                    "title": "Href",
                    "minLength": 1,
                    "maxLength": 65536,
                    "type": "string",
                    "format": "uri"
                  },
                  "meta": {
                    "title": "Meta",
                    "type": "object"
                  }
                },
                "required": [
                  "href"
                ]
              }
            ],
            "description": "a [JSON API links object](http://jsonapi.org/format/1.0#document-links) pointing to homepage of the database provider, either directly as a string, or as a link object."
          },
          "index_base_url": {
            "title": "Index_Base_Url",
            "anyOf": [
              {
                "minLength": 1,
                "maxLength": 65536,
                "type": "string",
                "format": "uri"
              },
              {
                "title": "Link",
                "type": "object",
                "properties": {
                  "href": {
                    "title": "Href",
                    "minLength": 1,
                    "maxLength": 65536,
                    "type": "string",
                    "format": "uri"
                  },
                  "meta": {
                    "title": "Meta",
                    "type": "object"
                  }
                },
                "required": [
                  "href"
                ]
              }
            ],
            "description": "a [JSON API links object](http://jsonapi.org/format/1.0#document-links) pointing to the base URL for the `index` meta-database as specified in Appendix 1, either directly as a string, or as a link object."
          }
        },
        "description": "Stores information on the database provider of the\n   implementation."
      },
      "Links": {
        "title": "Links",
>>>>>>> 220b2bcd
        "type": "object",
        "properties": {
          "next": {
            "title": "Next",
            "anyOf": [
              {
                "minLength": 1,
                "maxLength": 65536,
                "type": "string",
                "format": "uri"
              },
              {
                "$ref": "#/components/schemas/Link"
              }
            ]
          },
          "base_url": {
            "title": "Base_Url",
            "anyOf": [
              {
                "minLength": 1,
                "maxLength": 65536,
                "type": "string",
                "format": "uri"
              },
              {
                "$ref": "#/components/schemas/Link"
              }
            ]
          }
        }
      },
      "OptimadeResponseMeta": {
        "title": "OptimadeResponseMeta",
        "required": [
          "query",
          "api_version",
          "time_stamp",
          "data_returned",
          "more_data_available",
          "provider"
        ],
        "type": "object",
        "properties": {
          "query": {
            "title": "OptimadeResponseMetaQuery",
            "required": [
              "representation"
            ],
            "type": "object",
            "properties": {
              "representation": {
                "title": "Representation",
                "description": "a string with the part of the URL that follows the base URL.",
                "type": "string"
              }
            },
            "description": "Information on the query that was requested."
          },
          "api_version": {
            "title": "Api_Version",
            "type": "string",
            "description": "a string containing the version of the API implementation, e.g. v0.9.5"
          },
          "time_stamp": {
            "title": "Time_Stamp",
            "type": "string",
            "description": "a string containing the date and time at which the query was exexcuted, in [ISO 8601](https://www.iso.org/standard/40874.html) format. Times MUST be time-zone aware (i.e. MUST NOT be local times), in one of the formats allowed by ISO 8601 (i.e. either be in UTC, and then end with a Z, or indicate explicitly the offset).",
            "format": "date-time"
          },
          "data_returned": {
            "title": "Data_Returned",
            "minimum": 0.0,
            "type": "integer",
            "description": "an integer containing the number of data objects returned for the query."
          },
          "more_data_available": {
            "title": "More_Data_Available",
            "type": "boolean",
            "description": "`false` if all data has been returned, and `true` if not."
          },
          "provider": {
            "title": "OptimadeProvider",
            "required": [
              "name",
              "description",
              "prefix"
            ],
            "type": "object",
            "properties": {
              "name": {
                "title": "Name",
                "description": "a short name for the database provider",
                "type": "string"
              },
              "description": {
                "title": "Description",
                "description": "a longer description of the database provider",
                "type": "string"
              },
              "prefix": {
                "title": "Prefix",
                "description": "database-provider-specific prefix as found in Appendix 1.",
                "type": "string"
              },
              "homepage": {
                "title": "Homepage",
                "description": "a [JSON API links object](http://jsonapi.org/format/1.0#document-links) pointing to homepage of the database provider, either directly as a string, or as a link object.",
                "anyOf": [
                  {
                    "minLength": 1,
                    "maxLength": 65536,
                    "type": "string",
                    "format": "uri"
                  },
                  {
                    "title": "Link",
                    "type": "object",
                    "properties": {
                      "href": {
                        "title": "Href",
                        "minLength": 1,
                        "maxLength": 65536,
                        "type": "string",
                        "format": "uri"
                      },
                      "meta": {
                        "title": "Meta",
                        "type": "object"
                      }
                    },
                    "required": [
                      "href"
                    ]
                  }
                ]
              },
              "index_base_url": {
                "title": "Index_Base_Url",
                "description": "a [JSON API links object](http://jsonapi.org/format/1.0#document-links) pointing to the base URL for the `index` meta-database as specified in Appendix 1, either directly as a string, or as a link object.",
                "anyOf": [
                  {
                    "minLength": 1,
                    "maxLength": 65536,
                    "type": "string",
                    "format": "uri"
                  },
                  {
                    "title": "Link",
                    "type": "object",
                    "properties": {
                      "href": {
                        "title": "Href",
                        "minLength": 1,
                        "maxLength": 65536,
                        "type": "string",
                        "format": "uri"
                      },
                      "meta": {
                        "title": "Meta",
                        "type": "object"
                      }
                    },
                    "required": [
                      "href"
                    ]
                  }
                ]
              }
            },
            "description": "Stores information on the database provider of the\n   implementation."
          },
          "data_available": {
            "title": "Data_Available",
            "type": "integer",
            "description": "an integer containing the total number of data objects available in the database"
          },
          "last_id": {
            "title": "Last_Id",
            "type": "string",
            "description": "a string containing the last ID returned"
          },
          "response_message": {
            "title": "Response_Message",
            "type": "string",
            "description": "response string from the server"
          }
        },
        "description": "A [JSON API meta member](https://jsonapi.org/format/1.0#document-meta)\nthat contains JSON API meta objects of non-standard\nmeta-information.\n\nOPTIONAL additional information global to the query that is not\nspecified in this document, MUST start with a\ndatabase-provider-specific prefix."
      },
      "BaseInfoAttributes": {
        "title": "BaseInfoAttributes",
        "required": [
          "api_version",
          "available_api_versions",
          "entry_types_by_format"
        ],
        "type": "object",
        "properties": {
          "api_version": {
            "title": "Api_Version",
            "type": "string"
          },
          "available_api_versions": {
            "title": "Available_Api_Versions",
            "type": "object",
            "additionalProperties": {
              "minLength": 1,
              "maxLength": 65536,
              "type": "string",
              "format": "uri"
            }
          },
          "entry_types_by_format": {
            "title": "Entry_Types_By_Format",
            "type": "object",
            "additionalProperties": {
              "type": "array",
              "items": {
                "type": "string"
              }
            }
          },
          "formats": {
            "title": "Formats",
            "type": "array",
            "items": {
              "type": "string"
            },
            "default": [
              "json"
            ]
          },
          "available_endpoints": {
            "title": "Available_Endpoints",
            "type": "array",
            "items": {
              "type": "string"
            },
            "default": [
              "structure",
              "all",
              "info"
            ]
          }
        }
      },
      "BaseInfoResource": {
        "title": "BaseInfoResource",
        "required": [
          "attributes"
        ],
        "type": "object",
        "properties": {
          "id": {
            "title": "Id",
            "type": "string",
            "default": "/"
          },
          "type": {
            "title": "Type",
            "type": "string",
            "default": "info"
          },
          "attributes": {
            "$ref": "#/components/schemas/BaseInfoAttributes"
          }
        }
      },
      "OptimadeInfoResponse": {
        "title": "OptimadeInfoResponse",
        "required": [
          "data"
        ],
        "type": "object",
        "properties": {
          "links": {
            "$ref": "#/components/schemas/Links"
          },
          "meta": {
            "$ref": "#/components/schemas/OptimadeResponseMeta"
          },
          "data": {
            "$ref": "#/components/schemas/BaseInfoResource"
          }
        }
      },
      "StructureResourceAttributes": {
        "title": "StructureResourceAttributes",
        "required": [
          "local_id",
          "last_modified"
        ],
        "type": "object",
        "properties": {
          "local_id": {
            "title": "Local_Id",
            "type": "string"
          },
          "last_modified": {
            "title": "Last_Modified",
            "type": "string",
            "format": "date-time"
          },
          "immutable_id": {
            "title": "Immutable_Id",
            "type": "string"
          },
          "elements": {
            "title": "Elements",
            "type": "string"
          },
          "nelements": {
            "title": "Nelements",
            "type": "integer"
          },
          "chemical_formula": {
            "title": "Chemical_Formula",
            "type": "string"
          },
          "formula_prototype": {
            "title": "Formula_Prototype",
            "type": "string"
          }
        }
      },
      "StructureResource": {
        "title": "StructureResource",
        "required": [
          "id",
          "attributes"
        ],
        "type": "object",
        "properties": {
          "id": {
            "title": "Id",
            "type": "string"
          },
          "type": {
            "title": "Type",
            "type": "string",
            "default": "structure"
          },
          "attributes": {
            "$ref": "#/components/schemas/StructureResourceAttributes"
          }
        }
      },
<<<<<<< HEAD
      "Link": {
        "title": "Link",
        "required": [
          "href"
        ],
        "type": "object",
        "properties": {
          "href": {
            "title": "Href",
            "maxLength": 65536,
            "minLength": 1,
            "type": "string",
            "format": "uri"
          },
          "meta": {
            "title": "Meta",
            "type": "object"
          }
        }
      },
      "Links": {
        "title": "Links",
        "type": "object",
        "properties": {
          "next": {
            "$ref": "#/components/schemas/Link"
          }
        }
      },
=======
>>>>>>> 220b2bcd
      "OptimadeStructureResponseMany": {
        "title": "OptimadeStructureResponseMany",
        "required": [
          "links",
          "meta",
          "data"
        ],
        "type": "object",
        "properties": {
          "links": {
            "$ref": "#/components/schemas/Links"
          },
          "meta": {
            "$ref": "#/components/schemas/OptimadeResponseMeta"
          },
          "data": {
            "title": "Data",
            "type": "array",
            "items": {
              "$ref": "#/components/schemas/StructureResource"
            }
          }
        }
      },
      "OptimadeResponseMetaQuery": {
        "title": "OptimadeResponseMetaQuery",
        "required": [
          "representation"
        ],
        "type": "object",
        "properties": {
          "representation": {
            "title": "Representation",
            "type": "string",
            "description": "a string with the part of the URL that follows the base URL."
          }
        },
        "description": "Information on the query that was requested."
      },
      "ValidationError": {
        "title": "ValidationError",
        "required": [
          "loc",
          "msg",
          "type"
        ],
        "type": "object",
        "properties": {
          "loc": {
            "title": "Location",
            "type": "array",
            "items": {
              "type": "string"
            }
          },
          "msg": {
            "title": "Message",
            "type": "string"
          },
          "type": {
            "title": "Error Type",
            "type": "string"
          }
        }
      },
      "HTTPValidationError": {
        "title": "HTTPValidationError",
        "type": "object",
        "properties": {
          "detail": {
            "title": "Detail",
            "type": "array",
            "items": {
              "$ref": "#/components/schemas/ValidationError"
            }
          }
        }
      }
    }
  }
}<|MERGE_RESOLUTION|>--- conflicted
+++ resolved
@@ -239,13 +239,6 @@
   },
   "components": {
     "schemas": {
-<<<<<<< HEAD
-      "OptimadeResponseMetaQuery": {
-        "title": "OptimadeResponseMetaQuery",
-        "required": [
-          "representation"
-        ],
-=======
       "StructureResourceAttributes": {
         "title": "StructureResourceAttributes",
         "required": [
@@ -305,100 +298,8 @@
           }
         }
       },
-      "OptimadeProvider": {
-        "title": "OptimadeProvider",
-        "required": [
-          "name",
-          "description",
-          "prefix"
-        ],
-        "type": "object",
-        "properties": {
-          "name": {
-            "title": "Name",
-            "type": "string",
-            "description": "a short name for the database provider"
-          },
-          "description": {
-            "title": "Description",
-            "type": "string",
-            "description": "a longer description of the database provider"
-          },
-          "prefix": {
-            "title": "Prefix",
-            "type": "string",
-            "description": "database-provider-specific prefix as found in Appendix 1."
-          },
-          "homepage": {
-            "title": "Homepage",
-            "anyOf": [
-              {
-                "minLength": 1,
-                "maxLength": 65536,
-                "type": "string",
-                "format": "uri"
-              },
-              {
-                "title": "Link",
-                "type": "object",
-                "properties": {
-                  "href": {
-                    "title": "Href",
-                    "minLength": 1,
-                    "maxLength": 65536,
-                    "type": "string",
-                    "format": "uri"
-                  },
-                  "meta": {
-                    "title": "Meta",
-                    "type": "object"
-                  }
-                },
-                "required": [
-                  "href"
-                ]
-              }
-            ],
-            "description": "a [JSON API links object](http://jsonapi.org/format/1.0#document-links) pointing to homepage of the database provider, either directly as a string, or as a link object."
-          },
-          "index_base_url": {
-            "title": "Index_Base_Url",
-            "anyOf": [
-              {
-                "minLength": 1,
-                "maxLength": 65536,
-                "type": "string",
-                "format": "uri"
-              },
-              {
-                "title": "Link",
-                "type": "object",
-                "properties": {
-                  "href": {
-                    "title": "Href",
-                    "minLength": 1,
-                    "maxLength": 65536,
-                    "type": "string",
-                    "format": "uri"
-                  },
-                  "meta": {
-                    "title": "Meta",
-                    "type": "object"
-                  }
-                },
-                "required": [
-                  "href"
-                ]
-              }
-            ],
-            "description": "a [JSON API links object](http://jsonapi.org/format/1.0#document-links) pointing to the base URL for the `index` meta-database as specified in Appendix 1, either directly as a string, or as a link object."
-          }
-        },
-        "description": "Stores information on the database provider of the\n   implementation."
-      },
       "Links": {
         "title": "Links",
->>>>>>> 220b2bcd
         "type": "object",
         "properties": {
           "next": {
@@ -686,44 +587,111 @@
           }
         }
       },
-      "StructureResourceAttributes": {
-        "title": "StructureResourceAttributes",
-        "required": [
-          "local_id",
-          "last_modified"
-        ],
-        "type": "object",
-        "properties": {
-          "local_id": {
-            "title": "Local_Id",
-            "type": "string"
-          },
-          "last_modified": {
-            "title": "Last_Modified",
-            "type": "string",
-            "format": "date-time"
-          },
-          "immutable_id": {
-            "title": "Immutable_Id",
-            "type": "string"
-          },
-          "elements": {
-            "title": "Elements",
-            "type": "string"
-          },
-          "nelements": {
-            "title": "Nelements",
-            "type": "integer"
-          },
-          "chemical_formula": {
-            "title": "Chemical_Formula",
-            "type": "string"
-          },
-          "formula_prototype": {
-            "title": "Formula_Prototype",
-            "type": "string"
-          }
-        }
+      "OptimadeProvider": {
+        "title": "OptimadeProvider",
+        "required": [
+          "name",
+          "description",
+          "prefix"
+        ],
+        "type": "object",
+        "properties": {
+          "name": {
+            "title": "Name",
+            "type": "string",
+            "description": "a short name for the database provider"
+          },
+          "description": {
+            "title": "Description",
+            "type": "string",
+            "description": "a longer description of the database provider"
+          },
+          "prefix": {
+            "title": "Prefix",
+            "type": "string",
+            "description": "database-provider-specific prefix as found in Appendix 1."
+          },
+          "homepage": {
+            "title": "Homepage",
+            "anyOf": [
+              {
+                "minLength": 1,
+                "maxLength": 65536,
+                "type": "string",
+                "format": "uri"
+              },
+              {
+                "title": "Link",
+                "type": "object",
+                "properties": {
+                  "href": {
+                    "title": "Href",
+                    "minLength": 1,
+                    "maxLength": 65536,
+                    "type": "string",
+                    "format": "uri"
+                  },
+                  "meta": {
+                    "title": "Meta",
+                    "type": "object"
+                  }
+                },
+                "required": [
+                  "href"
+                ]
+              }
+            ],
+            "description": "a [JSON API links object](http://jsonapi.org/format/1.0#document-links) pointing to homepage of the database provider, either directly as a string, or as a link object."
+          },
+          "index_base_url": {
+            "title": "Index_Base_Url",
+            "anyOf": [
+              {
+                "minLength": 1,
+                "maxLength": 65536,
+                "type": "string",
+                "format": "uri"
+              },
+              {
+                "title": "Link",
+                "type": "object",
+                "properties": {
+                  "href": {
+                    "title": "Href",
+                    "minLength": 1,
+                    "maxLength": 65536,
+                    "type": "string",
+                    "format": "uri"
+                  },
+                  "meta": {
+                    "title": "Meta",
+                    "type": "object"
+                  }
+                },
+                "required": [
+                  "href"
+                ]
+              }
+            ],
+            "description": "a [JSON API links object](http://jsonapi.org/format/1.0#document-links) pointing to the base URL for the `index` meta-database as specified in Appendix 1, either directly as a string, or as a link object."
+          }
+        },
+        "description": "Stores information on the database provider of the\n   implementation."
+      },
+      "OptimadeResponseMetaQuery": {
+        "title": "OptimadeResponseMetaQuery",
+        "required": [
+          "representation"
+        ],
+        "type": "object",
+        "properties": {
+          "representation": {
+            "title": "Representation",
+            "type": "string",
+            "description": "a string with the part of the URL that follows the base URL."
+          }
+        },
+        "description": "Information on the query that was requested."
       },
       "StructureResource": {
         "title": "StructureResource",
@@ -747,38 +715,6 @@
           }
         }
       },
-<<<<<<< HEAD
-      "Link": {
-        "title": "Link",
-        "required": [
-          "href"
-        ],
-        "type": "object",
-        "properties": {
-          "href": {
-            "title": "Href",
-            "maxLength": 65536,
-            "minLength": 1,
-            "type": "string",
-            "format": "uri"
-          },
-          "meta": {
-            "title": "Meta",
-            "type": "object"
-          }
-        }
-      },
-      "Links": {
-        "title": "Links",
-        "type": "object",
-        "properties": {
-          "next": {
-            "$ref": "#/components/schemas/Link"
-          }
-        }
-      },
-=======
->>>>>>> 220b2bcd
       "OptimadeStructureResponseMany": {
         "title": "OptimadeStructureResponseMany",
         "required": [
@@ -803,21 +739,6 @@
           }
         }
       },
-      "OptimadeResponseMetaQuery": {
-        "title": "OptimadeResponseMetaQuery",
-        "required": [
-          "representation"
-        ],
-        "type": "object",
-        "properties": {
-          "representation": {
-            "title": "Representation",
-            "type": "string",
-            "description": "a string with the part of the URL that follows the base URL."
-          }
-        },
-        "description": "Information on the query that was requested."
-      },
       "ValidationError": {
         "title": "ValidationError",
         "required": [
