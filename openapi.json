{
  "openapi": "3.0.2",
  "info": {
    "title": "OPTiMaDe API",
    "version": "0.10.0",
    "description": "The [Open Databases Integration for Materials Design (OPTiMaDe) consortium](http://http://www.optimade.org/) aims to make materials databases interoperational by developing a common REST API."
  },
  "paths": {
    "/optimade/info": {
      "get": {
        "responses": {
          "200": {
            "description": "Successful Response",
            "content": {
              "application/json": {
                "schema": {
                  "title": "Response_Get_Info_Optimade_Info_Get",
                  "anyOf": [
                    {
                      "$ref": "#/components/schemas/InfoResponse"
                    },
                    {
                      "$ref": "#/components/schemas/ErrorResponse"
                    }
                  ]
                }
              }
            }
          }
        },
        "tags": [
          "Info"
        ],
        "summary": "Get Info",
        "operationId": "get_info_optimade_info_get"
      }
    },
    "/optimade/info/{entry}": {
      "get": {
        "responses": {
          "200": {
            "description": "Successful Response",
            "content": {
              "application/json": {
                "schema": {
                  "title": "Response_Get_Entry_Info_Optimade_Info__Entry__Get",
                  "anyOf": [
                    {
                      "$ref": "#/components/schemas/EntryInfoResponse"
                    },
                    {
                      "$ref": "#/components/schemas/ErrorResponse"
                    }
                  ]
                }
              }
            }
          },
          "422": {
            "description": "Validation Error",
            "content": {
              "application/json": {
                "schema": {
                  "$ref": "#/components/schemas/HTTPValidationError"
                }
              }
            }
          }
        },
        "tags": [
          "Info",
          "Structure",
          "Reference"
        ],
        "summary": "Get Entry Info",
        "operationId": "get_entry_info_optimade_info__entry__get",
        "parameters": [
          {
            "required": true,
            "schema": {
              "title": "Entry",
              "type": "string"
            },
            "name": "entry",
            "in": "path"
          }
        ]
      }
    },
    "/optimade/references": {
      "get": {
        "responses": {
          "200": {
            "description": "Successful Response",
            "content": {
              "application/json": {
                "schema": {
                  "title": "Response_Get_References_Optimade_References_Get",
                  "anyOf": [
                    {
                      "$ref": "#/components/schemas/ReferenceResponseMany"
                    },
                    {
                      "$ref": "#/components/schemas/ErrorResponse"
                    }
                  ]
                }
              }
            }
          },
          "422": {
            "description": "Validation Error",
            "content": {
              "application/json": {
                "schema": {
                  "$ref": "#/components/schemas/HTTPValidationError"
                }
              }
            }
          }
        },
        "tags": [
          "Reference"
        ],
        "summary": "Get References",
        "operationId": "get_references_optimade_references_get",
        "parameters": [
          {
            "description": "See [the full and latest OPTiMaDe spec](https://github.com/Materials-Consortia/OPTiMaDe/blob/develop/optimade.rst) for filter query syntax.\n\nExample: `chemical_formula = \"Al\" OR (prototype_formula = \"AB\" AND elements HAS Si, Al, O)`.\n",
            "required": false,
            "schema": {
              "title": "Filter",
              "type": "string",
              "description": "See [the full and latest OPTiMaDe spec](https://github.com/Materials-Consortia/OPTiMaDe/blob/develop/optimade.rst) for filter query syntax.\n\nExample: `chemical_formula = \"Al\" OR (prototype_formula = \"AB\" AND elements HAS Si, Al, O)`.\n"
            },
            "name": "filter",
            "in": "query"
          },
          {
            "required": false,
            "schema": {
              "title": "Response_Format",
              "type": "string",
              "default": "json"
            },
            "name": "response_format",
            "in": "query"
          },
          {
            "required": false,
            "schema": {
              "title": "Email_Address",
              "type": "string",
              "format": "email"
            },
            "name": "email_address",
            "in": "query"
          },
          {
            "required": false,
            "schema": {
              "title": "Response_Fields",
              "type": "string"
            },
            "name": "response_fields",
            "in": "query"
          },
          {
            "required": false,
            "schema": {
              "title": "Sort",
              "type": "string"
            },
            "name": "sort",
            "in": "query"
          },
          {
            "required": false,
            "schema": {
              "title": "Page_Limit",
              "minimum": 0.0,
              "type": "integer",
              "default": 500
            },
            "name": "page_limit",
            "in": "query"
          },
          {
            "required": false,
            "schema": {
              "title": "Page_Offset",
              "minimum": 0.0,
              "type": "integer",
              "default": 0
            },
            "name": "page_offset",
            "in": "query"
          },
          {
            "required": false,
            "schema": {
              "title": "Page_Page",
              "minimum": 0.0,
              "type": "integer",
              "default": 0
            },
            "name": "page_page",
            "in": "query"
          },
          {
            "required": false,
            "schema": {
              "title": "Page_Cursor",
              "minimum": 0.0,
              "type": "integer",
              "default": 0
            },
            "name": "page_cursor",
            "in": "query"
          },
          {
            "required": false,
            "schema": {
              "title": "Page_Above",
              "minimum": 0.0,
              "type": "integer",
              "default": 0
            },
            "name": "page_above",
            "in": "query"
          },
          {
            "required": false,
            "schema": {
              "title": "Page_Below",
              "minimum": 0.0,
              "type": "integer",
              "default": 0
            },
            "name": "page_below",
            "in": "query"
          }
        ]
      }
    },
    "/optimade/references/{entry_id}": {
      "get": {
        "responses": {
          "200": {
            "description": "Successful Response",
            "content": {
              "application/json": {
                "schema": {
                  "title": "Response_Get_Single_Reference_Optimade_References__Entry_Id__Get",
                  "anyOf": [
                    {
                      "$ref": "#/components/schemas/ReferenceResponseOne"
                    },
                    {
                      "$ref": "#/components/schemas/ErrorResponse"
                    }
                  ]
                }
              }
            }
          },
          "422": {
            "description": "Validation Error",
            "content": {
              "application/json": {
                "schema": {
                  "$ref": "#/components/schemas/HTTPValidationError"
                }
              }
            }
          }
        },
        "tags": [
          "Reference"
        ],
        "summary": "Get Single Reference",
        "operationId": "get_single_reference_optimade_references__entry_id__get",
        "parameters": [
          {
            "required": true,
            "schema": {
              "title": "Entry_Id",
              "type": "string"
            },
            "name": "entry_id",
            "in": "path"
          },
          {
            "required": false,
            "schema": {
              "title": "Response_Format",
              "type": "string",
              "default": "json"
            },
            "name": "response_format",
            "in": "query"
          },
          {
            "required": false,
            "schema": {
              "title": "Email_Address",
              "type": "string",
              "format": "email"
            },
            "name": "email_address",
            "in": "query"
          },
          {
            "required": false,
            "schema": {
              "title": "Response_Fields",
              "type": "string"
            },
            "name": "response_fields",
            "in": "query"
          }
        ]
      }
    },
    "/optimade/structures": {
      "get": {
        "responses": {
          "200": {
            "description": "Successful Response",
            "content": {
              "application/json": {
                "schema": {
                  "title": "Response_Get_Structures_Optimade_Structures_Get",
                  "anyOf": [
                    {
                      "$ref": "#/components/schemas/StructureResponseMany"
                    },
                    {
                      "$ref": "#/components/schemas/ErrorResponse"
                    }
                  ]
                }
              }
            }
          },
          "422": {
            "description": "Validation Error",
            "content": {
              "application/json": {
                "schema": {
                  "$ref": "#/components/schemas/HTTPValidationError"
                }
              }
            }
          }
        },
        "tags": [
          "Structure"
        ],
        "summary": "Get Structures",
        "operationId": "get_structures_optimade_structures_get",
        "parameters": [
          {
            "description": "See [the full and latest OPTiMaDe spec](https://github.com/Materials-Consortia/OPTiMaDe/blob/develop/optimade.rst) for filter query syntax.\n\nExample: `chemical_formula = \"Al\" OR (prototype_formula = \"AB\" AND elements HAS Si, Al, O)`.\n",
            "required": false,
            "schema": {
              "title": "Filter",
              "type": "string",
              "description": "See [the full and latest OPTiMaDe spec](https://github.com/Materials-Consortia/OPTiMaDe/blob/develop/optimade.rst) for filter query syntax.\n\nExample: `chemical_formula = \"Al\" OR (prototype_formula = \"AB\" AND elements HAS Si, Al, O)`.\n"
            },
            "name": "filter",
            "in": "query"
          },
          {
            "required": false,
            "schema": {
              "title": "Response_Format",
              "type": "string",
              "default": "json"
            },
            "name": "response_format",
            "in": "query"
          },
          {
            "required": false,
            "schema": {
              "title": "Email_Address",
              "type": "string",
              "format": "email"
            },
            "name": "email_address",
            "in": "query"
          },
          {
            "required": false,
            "schema": {
              "title": "Response_Fields",
              "type": "string"
            },
            "name": "response_fields",
            "in": "query"
          },
          {
            "required": false,
            "schema": {
              "title": "Sort",
              "type": "string"
            },
            "name": "sort",
            "in": "query"
          },
          {
            "required": false,
            "schema": {
              "title": "Page_Limit",
              "minimum": 0.0,
              "type": "integer",
              "default": 500
            },
            "name": "page_limit",
            "in": "query"
          },
          {
            "required": false,
            "schema": {
              "title": "Page_Offset",
              "minimum": 0.0,
              "type": "integer",
              "default": 0
            },
            "name": "page_offset",
            "in": "query"
          },
          {
            "required": false,
            "schema": {
              "title": "Page_Page",
              "minimum": 0.0,
              "type": "integer",
              "default": 0
            },
            "name": "page_page",
            "in": "query"
          },
          {
            "required": false,
            "schema": {
              "title": "Page_Cursor",
              "minimum": 0.0,
              "type": "integer",
              "default": 0
            },
            "name": "page_cursor",
            "in": "query"
          },
          {
            "required": false,
            "schema": {
              "title": "Page_Above",
              "minimum": 0.0,
              "type": "integer",
              "default": 0
            },
            "name": "page_above",
            "in": "query"
          },
          {
            "required": false,
            "schema": {
              "title": "Page_Below",
              "minimum": 0.0,
              "type": "integer",
              "default": 0
            },
            "name": "page_below",
            "in": "query"
          }
        ]
      }
    },
    "/optimade/structures/{entry_id}": {
      "get": {
        "responses": {
          "200": {
            "description": "Successful Response",
            "content": {
              "application/json": {
                "schema": {
                  "title": "Response_Get_Single_Structure_Optimade_Structures__Entry_Id__Get",
                  "anyOf": [
                    {
                      "$ref": "#/components/schemas/StructureResponseOne"
                    },
                    {
                      "$ref": "#/components/schemas/ErrorResponse"
                    }
                  ]
                }
              }
            }
          },
          "422": {
            "description": "Validation Error",
            "content": {
              "application/json": {
                "schema": {
                  "$ref": "#/components/schemas/HTTPValidationError"
                }
              }
            }
          }
        },
        "tags": [
          "Structure"
        ],
        "summary": "Get Single Structure",
        "operationId": "get_single_structure_optimade_structures__entry_id__get",
        "parameters": [
          {
            "required": true,
            "schema": {
              "title": "Entry_Id",
              "type": "string"
            },
            "name": "entry_id",
            "in": "path"
          },
          {
            "required": false,
            "schema": {
              "title": "Response_Format",
              "type": "string",
              "default": "json"
            },
            "name": "response_format",
            "in": "query"
          },
          {
            "required": false,
            "schema": {
              "title": "Email_Address",
              "type": "string",
              "format": "email"
            },
            "name": "email_address",
            "in": "query"
          },
          {
            "required": false,
            "schema": {
              "title": "Response_Fields",
              "type": "string"
            },
            "name": "response_fields",
            "in": "query"
          }
        ]
      }
    },
    "/optimade/v0.10.0/info": {
      "get": {
        "responses": {
          "200": {
            "description": "Successful Response",
            "content": {
              "application/json": {
                "schema": {
                  "title": "Response_Get_Info_Optimade_V0.10.0_Info_Get",
                  "anyOf": [
                    {
                      "$ref": "#/components/schemas/InfoResponse"
                    },
                    {
                      "$ref": "#/components/schemas/ErrorResponse"
                    }
                  ]
                }
              }
            }
          }
        },
        "tags": [
          "Info"
        ],
        "summary": "Get Info",
        "operationId": "get_info_optimade_v0.10.0_info_get"
      }
    },
    "/optimade/v0.10.0/info/{entry}": {
      "get": {
        "responses": {
          "200": {
            "description": "Successful Response",
            "content": {
              "application/json": {
                "schema": {
                  "title": "Response_Get_Entry_Info_Optimade_V0.10.0_Info__Entry__Get",
                  "anyOf": [
                    {
                      "$ref": "#/components/schemas/EntryInfoResponse"
                    },
                    {
                      "$ref": "#/components/schemas/ErrorResponse"
                    }
                  ]
                }
              }
            }
          },
          "422": {
            "description": "Validation Error",
            "content": {
              "application/json": {
                "schema": {
                  "$ref": "#/components/schemas/HTTPValidationError"
                }
              }
            }
          }
        },
        "tags": [
          "Info",
          "Structure",
          "Reference"
        ],
        "summary": "Get Entry Info",
        "operationId": "get_entry_info_optimade_v0.10.0_info__entry__get",
        "parameters": [
          {
            "required": true,
            "schema": {
              "title": "Entry",
              "type": "string"
            },
            "name": "entry",
            "in": "path"
          }
        ]
      }
    },
    "/optimade/v0.10.0/references": {
      "get": {
        "responses": {
          "200": {
            "description": "Successful Response",
            "content": {
              "application/json": {
                "schema": {
                  "title": "Response_Get_References_Optimade_V0.10.0_References_Get",
                  "anyOf": [
                    {
                      "$ref": "#/components/schemas/ReferenceResponseMany"
                    },
                    {
                      "$ref": "#/components/schemas/ErrorResponse"
                    }
                  ]
                }
              }
            }
          },
          "422": {
            "description": "Validation Error",
            "content": {
              "application/json": {
                "schema": {
                  "$ref": "#/components/schemas/HTTPValidationError"
                }
              }
            }
          }
        },
        "tags": [
          "Reference"
        ],
        "summary": "Get References",
        "operationId": "get_references_optimade_v0.10.0_references_get",
        "parameters": [
          {
            "description": "See [the full and latest OPTiMaDe spec](https://github.com/Materials-Consortia/OPTiMaDe/blob/develop/optimade.rst) for filter query syntax.\n\nExample: `chemical_formula = \"Al\" OR (prototype_formula = \"AB\" AND elements HAS Si, Al, O)`.\n",
            "required": false,
            "schema": {
              "title": "Filter",
              "type": "string",
              "description": "See [the full and latest OPTiMaDe spec](https://github.com/Materials-Consortia/OPTiMaDe/blob/develop/optimade.rst) for filter query syntax.\n\nExample: `chemical_formula = \"Al\" OR (prototype_formula = \"AB\" AND elements HAS Si, Al, O)`.\n"
            },
            "name": "filter",
            "in": "query"
          },
          {
            "required": false,
            "schema": {
              "title": "Response_Format",
              "type": "string",
              "default": "json"
            },
            "name": "response_format",
            "in": "query"
          },
          {
            "required": false,
            "schema": {
              "title": "Email_Address",
              "type": "string",
              "format": "email"
            },
            "name": "email_address",
            "in": "query"
          },
          {
            "required": false,
            "schema": {
              "title": "Response_Fields",
              "type": "string"
            },
            "name": "response_fields",
            "in": "query"
          },
          {
            "required": false,
            "schema": {
              "title": "Sort",
              "type": "string"
            },
            "name": "sort",
            "in": "query"
          },
          {
            "required": false,
            "schema": {
              "title": "Page_Limit",
              "minimum": 0.0,
              "type": "integer",
              "default": 500
            },
            "name": "page_limit",
            "in": "query"
          },
          {
            "required": false,
            "schema": {
              "title": "Page_Offset",
              "minimum": 0.0,
              "type": "integer",
              "default": 0
            },
            "name": "page_offset",
            "in": "query"
          },
          {
            "required": false,
            "schema": {
              "title": "Page_Page",
              "minimum": 0.0,
              "type": "integer",
              "default": 0
            },
            "name": "page_page",
            "in": "query"
          },
          {
            "required": false,
            "schema": {
              "title": "Page_Cursor",
              "minimum": 0.0,
              "type": "integer",
              "default": 0
            },
            "name": "page_cursor",
            "in": "query"
          },
          {
            "required": false,
            "schema": {
              "title": "Page_Above",
              "minimum": 0.0,
              "type": "integer",
              "default": 0
            },
            "name": "page_above",
            "in": "query"
          },
          {
            "required": false,
            "schema": {
              "title": "Page_Below",
              "minimum": 0.0,
              "type": "integer",
              "default": 0
            },
            "name": "page_below",
            "in": "query"
          }
        ]
      }
    },
    "/optimade/v0.10.0/references/{entry_id}": {
      "get": {
        "responses": {
          "200": {
            "description": "Successful Response",
            "content": {
              "application/json": {
                "schema": {
                  "title": "Response_Get_Single_Reference_Optimade_V0.10.0_References__Entry_Id__Get",
                  "anyOf": [
                    {
                      "$ref": "#/components/schemas/ReferenceResponseOne"
                    },
                    {
                      "$ref": "#/components/schemas/ErrorResponse"
                    }
                  ]
                }
              }
            }
          },
          "422": {
            "description": "Validation Error",
            "content": {
              "application/json": {
                "schema": {
                  "$ref": "#/components/schemas/HTTPValidationError"
                }
              }
            }
          }
        },
        "tags": [
          "Reference"
        ],
        "summary": "Get Single Reference",
        "operationId": "get_single_reference_optimade_v0.10.0_references__entry_id__get",
        "parameters": [
          {
            "required": true,
            "schema": {
              "title": "Entry_Id",
              "type": "string"
            },
            "name": "entry_id",
            "in": "path"
          },
          {
            "required": false,
            "schema": {
              "title": "Response_Format",
              "type": "string",
              "default": "json"
            },
            "name": "response_format",
            "in": "query"
          },
          {
            "required": false,
            "schema": {
              "title": "Email_Address",
              "type": "string",
              "format": "email"
            },
            "name": "email_address",
            "in": "query"
          },
          {
            "required": false,
            "schema": {
              "title": "Response_Fields",
              "type": "string"
            },
            "name": "response_fields",
            "in": "query"
          }
        ]
      }
    },
    "/optimade/v0.10.0/structures": {
      "get": {
        "responses": {
          "200": {
            "description": "Successful Response",
            "content": {
              "application/json": {
                "schema": {
                  "title": "Response_Get_Structures_Optimade_V0.10.0_Structures_Get",
                  "anyOf": [
                    {
                      "$ref": "#/components/schemas/StructureResponseMany"
                    },
                    {
                      "$ref": "#/components/schemas/ErrorResponse"
                    }
                  ]
                }
              }
            }
          },
          "422": {
            "description": "Validation Error",
            "content": {
              "application/json": {
                "schema": {
                  "$ref": "#/components/schemas/HTTPValidationError"
                }
              }
            }
          }
        },
        "tags": [
          "Structure"
        ],
        "summary": "Get Structures",
        "operationId": "get_structures_optimade_v0.10.0_structures_get",
        "parameters": [
          {
            "description": "See [the full and latest OPTiMaDe spec](https://github.com/Materials-Consortia/OPTiMaDe/blob/develop/optimade.rst) for filter query syntax.\n\nExample: `chemical_formula = \"Al\" OR (prototype_formula = \"AB\" AND elements HAS Si, Al, O)`.\n",
            "required": false,
            "schema": {
              "title": "Filter",
              "type": "string",
              "description": "See [the full and latest OPTiMaDe spec](https://github.com/Materials-Consortia/OPTiMaDe/blob/develop/optimade.rst) for filter query syntax.\n\nExample: `chemical_formula = \"Al\" OR (prototype_formula = \"AB\" AND elements HAS Si, Al, O)`.\n"
            },
            "name": "filter",
            "in": "query"
          },
          {
            "required": false,
            "schema": {
              "title": "Response_Format",
              "type": "string",
              "default": "json"
            },
            "name": "response_format",
            "in": "query"
          },
          {
            "required": false,
            "schema": {
              "title": "Email_Address",
              "type": "string",
              "format": "email"
            },
            "name": "email_address",
            "in": "query"
          },
          {
            "required": false,
            "schema": {
              "title": "Response_Fields",
              "type": "string"
            },
            "name": "response_fields",
            "in": "query"
          },
          {
            "required": false,
            "schema": {
              "title": "Sort",
              "type": "string"
            },
            "name": "sort",
            "in": "query"
          },
          {
            "required": false,
            "schema": {
              "title": "Page_Limit",
              "minimum": 0.0,
              "type": "integer",
              "default": 500
            },
            "name": "page_limit",
            "in": "query"
          },
          {
            "required": false,
            "schema": {
              "title": "Page_Offset",
              "minimum": 0.0,
              "type": "integer",
              "default": 0
            },
            "name": "page_offset",
            "in": "query"
          },
          {
            "required": false,
            "schema": {
              "title": "Page_Page",
              "minimum": 0.0,
              "type": "integer",
              "default": 0
            },
            "name": "page_page",
            "in": "query"
          },
          {
            "required": false,
            "schema": {
              "title": "Page_Cursor",
              "minimum": 0.0,
              "type": "integer",
              "default": 0
            },
            "name": "page_cursor",
            "in": "query"
          },
          {
            "required": false,
            "schema": {
              "title": "Page_Above",
              "minimum": 0.0,
              "type": "integer",
              "default": 0
            },
            "name": "page_above",
            "in": "query"
          },
          {
            "required": false,
            "schema": {
              "title": "Page_Below",
              "minimum": 0.0,
              "type": "integer",
              "default": 0
            },
            "name": "page_below",
            "in": "query"
          }
        ]
      }
    },
    "/optimade/v0.10.0/structures/{entry_id}": {
      "get": {
        "responses": {
          "200": {
            "description": "Successful Response",
            "content": {
              "application/json": {
                "schema": {
                  "title": "Response_Get_Single_Structure_Optimade_V0.10.0_Structures__Entry_Id__Get",
                  "anyOf": [
                    {
                      "$ref": "#/components/schemas/StructureResponseOne"
                    },
                    {
                      "$ref": "#/components/schemas/ErrorResponse"
                    }
                  ]
                }
              }
            }
          },
          "422": {
            "description": "Validation Error",
            "content": {
              "application/json": {
                "schema": {
                  "$ref": "#/components/schemas/HTTPValidationError"
                }
              }
            }
          }
        },
        "tags": [
          "Structure"
        ],
        "summary": "Get Single Structure",
        "operationId": "get_single_structure_optimade_v0.10.0_structures__entry_id__get",
        "parameters": [
          {
            "required": true,
            "schema": {
              "title": "Entry_Id",
              "type": "string"
            },
            "name": "entry_id",
            "in": "path"
          },
          {
            "required": false,
            "schema": {
              "title": "Response_Format",
              "type": "string",
              "default": "json"
            },
            "name": "response_format",
            "in": "query"
          },
          {
            "required": false,
            "schema": {
              "title": "Email_Address",
              "type": "string",
              "format": "email"
            },
            "name": "email_address",
            "in": "query"
          },
          {
            "required": false,
            "schema": {
              "title": "Response_Fields",
              "type": "string"
            },
            "name": "response_fields",
            "in": "query"
          }
        ]
      }
    },
    "/optimade/v0.10/info": {
      "get": {
        "responses": {
          "200": {
            "description": "Successful Response",
            "content": {
              "application/json": {
                "schema": {
                  "title": "Response_Get_Info_Optimade_V0.10_Info_Get",
                  "anyOf": [
                    {
                      "$ref": "#/components/schemas/InfoResponse"
                    },
                    {
                      "$ref": "#/components/schemas/ErrorResponse"
                    }
                  ]
                }
              }
            }
          }
        },
        "tags": [
          "Info"
        ],
        "summary": "Get Info",
        "operationId": "get_info_optimade_v0.10_info_get"
      }
    },
    "/optimade/v0.10/info/{entry}": {
      "get": {
        "responses": {
          "200": {
            "description": "Successful Response",
            "content": {
              "application/json": {
                "schema": {
                  "title": "Response_Get_Entry_Info_Optimade_V0.10_Info__Entry__Get",
                  "anyOf": [
                    {
                      "$ref": "#/components/schemas/EntryInfoResponse"
                    },
                    {
                      "$ref": "#/components/schemas/ErrorResponse"
                    }
                  ]
                }
              }
            }
          },
          "422": {
            "description": "Validation Error",
            "content": {
              "application/json": {
                "schema": {
                  "$ref": "#/components/schemas/HTTPValidationError"
                }
              }
            }
          }
        },
        "tags": [
          "Info",
          "Structure",
          "Reference"
        ],
        "summary": "Get Entry Info",
        "operationId": "get_entry_info_optimade_v0.10_info__entry__get",
        "parameters": [
          {
            "required": true,
            "schema": {
              "title": "Entry",
              "type": "string"
            },
            "name": "entry",
            "in": "path"
          }
        ]
      }
    },
    "/optimade/v0.10/references": {
      "get": {
        "responses": {
          "200": {
            "description": "Successful Response",
            "content": {
              "application/json": {
                "schema": {
                  "title": "Response_Get_References_Optimade_V0.10_References_Get",
                  "anyOf": [
                    {
                      "$ref": "#/components/schemas/ReferenceResponseMany"
                    },
                    {
                      "$ref": "#/components/schemas/ErrorResponse"
                    }
                  ]
                }
              }
            }
          },
          "422": {
            "description": "Validation Error",
            "content": {
              "application/json": {
                "schema": {
                  "$ref": "#/components/schemas/HTTPValidationError"
                }
              }
            }
          }
        },
        "tags": [
          "Reference"
        ],
        "summary": "Get References",
        "operationId": "get_references_optimade_v0.10_references_get",
        "parameters": [
          {
            "description": "See [the full and latest OPTiMaDe spec](https://github.com/Materials-Consortia/OPTiMaDe/blob/develop/optimade.rst) for filter query syntax.\n\nExample: `chemical_formula = \"Al\" OR (prototype_formula = \"AB\" AND elements HAS Si, Al, O)`.\n",
            "required": false,
            "schema": {
              "title": "Filter",
              "type": "string",
              "description": "See [the full and latest OPTiMaDe spec](https://github.com/Materials-Consortia/OPTiMaDe/blob/develop/optimade.rst) for filter query syntax.\n\nExample: `chemical_formula = \"Al\" OR (prototype_formula = \"AB\" AND elements HAS Si, Al, O)`.\n",
              "default": ""
            },
            "name": "filter",
            "in": "query"
          },
          {
            "required": false,
            "schema": {
              "title": "Response_Format",
              "type": "string",
              "default": "json"
            },
            "name": "response_format",
            "in": "query"
          },
          {
            "required": false,
            "schema": {
              "title": "Email_Address",
              "type": "string",
              "format": "email",
              "default": ""
            },
            "name": "email_address",
            "in": "query"
          },
          {
            "required": false,
            "schema": {
              "title": "Response_Fields",
              "type": "string",
              "default": ""
            },
            "name": "response_fields",
            "in": "query"
          },
          {
            "required": false,
            "schema": {
              "title": "Sort",
              "type": "string",
              "default": ""
            },
            "name": "sort",
            "in": "query"
          },
          {
            "required": false,
            "schema": {
              "title": "Page_Limit",
              "minimum": 0.0,
              "type": "integer",
              "default": 500
            },
            "name": "page_limit",
            "in": "query"
          },
          {
            "required": false,
            "schema": {
              "title": "Page_Offset",
              "minimum": 0.0,
              "type": "integer",
              "default": 0
            },
            "name": "page_offset",
            "in": "query"
          },
          {
            "required": false,
            "schema": {
              "title": "Page_Page",
              "minimum": 0.0,
              "type": "integer",
              "default": 0
            },
            "name": "page_page",
            "in": "query"
          },
          {
            "required": false,
            "schema": {
              "title": "Page_Cursor",
              "minimum": 0.0,
              "type": "integer",
              "default": 0
            },
            "name": "page_cursor",
            "in": "query"
          },
          {
            "required": false,
            "schema": {
              "title": "Page_Above",
              "minimum": 0.0,
              "type": "integer",
              "default": 0
            },
            "name": "page_above",
            "in": "query"
          },
          {
            "required": false,
            "schema": {
              "title": "Page_Below",
              "minimum": 0.0,
              "type": "integer",
              "default": 0
            },
            "name": "page_below",
            "in": "query"
          }
        ]
      }
    },
    "/optimade/v0.10/references/{entry_id}": {
      "get": {
        "responses": {
          "200": {
            "description": "Successful Response",
            "content": {
              "application/json": {
                "schema": {
                  "title": "Response_Get_Single_Reference_Optimade_V0.10_References__Entry_Id__Get",
                  "anyOf": [
                    {
                      "$ref": "#/components/schemas/ReferenceResponseOne"
                    },
                    {
                      "$ref": "#/components/schemas/ErrorResponse"
                    }
                  ]
                }
              }
            }
          },
          "422": {
            "description": "Validation Error",
            "content": {
              "application/json": {
                "schema": {
                  "$ref": "#/components/schemas/HTTPValidationError"
                }
              }
            }
          }
        },
        "tags": [
          "Reference"
        ],
        "summary": "Get Single Reference",
        "operationId": "get_single_reference_optimade_v0.10_references__entry_id__get",
        "parameters": [
          {
            "required": true,
            "schema": {
              "title": "Entry_Id",
              "type": "string"
            },
            "name": "entry_id",
            "in": "path"
          },
          {
            "required": false,
            "schema": {
              "title": "Response_Format",
              "type": "string",
              "default": "json"
            },
            "name": "response_format",
            "in": "query"
          },
          {
            "required": false,
            "schema": {
              "title": "Email_Address",
              "type": "string",
              "format": "email",
              "default": ""
            },
            "name": "email_address",
            "in": "query"
          },
          {
            "required": false,
            "schema": {
              "title": "Response_Fields",
              "type": "string",
              "default": ""
            },
            "name": "response_fields",
            "in": "query"
          }
        ]
      }
    },
    "/optimade/v0.10/structures": {
      "get": {
        "responses": {
          "200": {
            "description": "Successful Response",
            "content": {
              "application/json": {
                "schema": {
                  "title": "Response_Get_Structures_Optimade_V0.10_Structures_Get",
                  "anyOf": [
                    {
                      "$ref": "#/components/schemas/StructureResponseMany"
                    },
                    {
                      "$ref": "#/components/schemas/ErrorResponse"
                    }
                  ]
                }
              }
            }
          },
          "422": {
            "description": "Validation Error",
            "content": {
              "application/json": {
                "schema": {
                  "$ref": "#/components/schemas/HTTPValidationError"
                }
              }
            }
          }
        },
        "tags": [
          "Structure"
        ],
        "summary": "Get Structures",
        "operationId": "get_structures_optimade_v0.10_structures_get",
        "parameters": [
          {
            "description": "See [the full and latest OPTiMaDe spec](https://github.com/Materials-Consortia/OPTiMaDe/blob/develop/optimade.rst) for filter query syntax.\n\nExample: `chemical_formula = \"Al\" OR (prototype_formula = \"AB\" AND elements HAS Si, Al, O)`.\n",
            "required": false,
            "schema": {
              "title": "Filter",
              "type": "string",
              "description": "See [the full and latest OPTiMaDe spec](https://github.com/Materials-Consortia/OPTiMaDe/blob/develop/optimade.rst) for filter query syntax.\n\nExample: `chemical_formula = \"Al\" OR (prototype_formula = \"AB\" AND elements HAS Si, Al, O)`.\n",
              "default": ""
            },
            "name": "filter",
            "in": "query"
          },
          {
            "required": false,
            "schema": {
              "title": "Response_Format",
              "type": "string",
              "default": "json"
            },
            "name": "response_format",
            "in": "query"
          },
          {
            "required": false,
            "schema": {
              "title": "Email_Address",
              "type": "string",
              "format": "email",
              "default": ""
            },
            "name": "email_address",
            "in": "query"
          },
          {
            "required": false,
            "schema": {
              "title": "Response_Fields",
              "type": "string",
              "default": ""
            },
            "name": "response_fields",
            "in": "query"
          },
          {
            "required": false,
            "schema": {
              "title": "Sort",
              "type": "string",
              "default": ""
            },
            "name": "sort",
            "in": "query"
          },
          {
            "required": false,
            "schema": {
              "title": "Page_Limit",
              "minimum": 0.0,
              "type": "integer",
              "default": 500
            },
            "name": "page_limit",
            "in": "query"
          },
          {
            "required": false,
            "schema": {
              "title": "Page_Offset",
              "minimum": 0.0,
              "type": "integer",
              "default": 0
            },
            "name": "page_offset",
            "in": "query"
          },
          {
            "required": false,
            "schema": {
              "title": "Page_Page",
              "minimum": 0.0,
              "type": "integer",
              "default": 0
            },
            "name": "page_page",
            "in": "query"
          },
          {
            "required": false,
            "schema": {
              "title": "Page_Cursor",
              "minimum": 0.0,
              "type": "integer",
              "default": 0
            },
            "name": "page_cursor",
            "in": "query"
          },
          {
            "required": false,
            "schema": {
              "title": "Page_Above",
              "minimum": 0.0,
              "type": "integer",
              "default": 0
            },
            "name": "page_above",
            "in": "query"
          },
          {
            "required": false,
            "schema": {
              "title": "Page_Below",
              "minimum": 0.0,
              "type": "integer",
              "default": 0
            },
            "name": "page_below",
            "in": "query"
          }
        ]
      }
    },
    "/optimade/v0.10/structures/{entry_id}": {
      "get": {
        "responses": {
          "200": {
            "description": "Successful Response",
            "content": {
              "application/json": {
                "schema": {
                  "title": "Response_Get_Single_Structure_Optimade_V0.10_Structures__Entry_Id__Get",
                  "anyOf": [
                    {
                      "$ref": "#/components/schemas/StructureResponseOne"
                    },
                    {
                      "$ref": "#/components/schemas/ErrorResponse"
                    }
                  ]
                }
              }
            }
          },
          "422": {
            "description": "Validation Error",
            "content": {
              "application/json": {
                "schema": {
                  "$ref": "#/components/schemas/HTTPValidationError"
                }
              }
            }
          }
        },
        "tags": [
          "Structure"
        ],
        "summary": "Get Single Structure",
        "operationId": "get_single_structure_optimade_v0.10_structures__entry_id__get",
        "parameters": [
          {
            "required": true,
            "schema": {
              "title": "Entry_Id",
              "type": "string"
            },
            "name": "entry_id",
            "in": "path"
          },
          {
            "required": false,
            "schema": {
              "title": "Response_Format",
              "type": "string",
              "default": "json"
            },
            "name": "response_format",
            "in": "query"
          },
          {
            "required": false,
            "schema": {
              "title": "Email_Address",
              "type": "string",
              "format": "email",
              "default": ""
            },
            "name": "email_address",
            "in": "query"
          },
          {
            "required": false,
            "schema": {
              "title": "Response_Fields",
              "type": "string",
              "default": ""
            },
            "name": "response_fields",
            "in": "query"
          }
        ]
      }
<<<<<<< HEAD
=======
    },
    "/links": {
      "get": {
        "responses": {
          "200": {
            "description": "Successful Response",
            "content": {
              "application/json": {
                "schema": {
                  "title": "Response_Get_Links_Links_Get",
                  "anyOf": [
                    {
                      "$ref": "#/components/schemas/LinksResponse"
                    },
                    {
                      "$ref": "#/components/schemas/ErrorResponse"
                    }
                  ]
                }
              }
            }
          },
          "422": {
            "description": "Validation Error",
            "content": {
              "application/json": {
                "schema": {
                  "$ref": "#/components/schemas/HTTPValidationError"
                }
              }
            }
          }
        },
        "tags": [
          "Links"
        ],
        "summary": "Get Links",
        "operationId": "get_links_links_get",
        "parameters": [
          {
            "description": "See [the full and latest OPTiMaDe spec](https://github.com/Materials-Consortia/OPTiMaDe/blob/develop/optimade.rst) for filter query syntax.\n\nExample: `chemical_formula = \"Al\" OR (prototype_formula = \"AB\" AND elements HAS Si, Al, O)`.\n",
            "required": false,
            "schema": {
              "title": "Filter",
              "type": "string",
              "description": "See [the full and latest OPTiMaDe spec](https://github.com/Materials-Consortia/OPTiMaDe/blob/develop/optimade.rst) for filter query syntax.\n\nExample: `chemical_formula = \"Al\" OR (prototype_formula = \"AB\" AND elements HAS Si, Al, O)`.\n",
              "default": ""
            },
            "name": "filter",
            "in": "query"
          },
          {
            "required": false,
            "schema": {
              "title": "Response_Format",
              "type": "string",
              "default": "json"
            },
            "name": "response_format",
            "in": "query"
          },
          {
            "required": false,
            "schema": {
              "title": "Email_Address",
              "type": "string",
              "format": "email",
              "default": ""
            },
            "name": "email_address",
            "in": "query"
          },
          {
            "required": false,
            "schema": {
              "title": "Response_Fields",
              "type": "string",
              "default": ""
            },
            "name": "response_fields",
            "in": "query"
          },
          {
            "required": false,
            "schema": {
              "title": "Sort",
              "type": "string",
              "default": ""
            },
            "name": "sort",
            "in": "query"
          },
          {
            "required": false,
            "schema": {
              "title": "Page_Limit",
              "minimum": 0.0,
              "type": "integer",
              "default": 500
            },
            "name": "page_limit",
            "in": "query"
          },
          {
            "required": false,
            "schema": {
              "title": "Page_Offset",
              "minimum": 0.0,
              "type": "integer",
              "default": 0
            },
            "name": "page_offset",
            "in": "query"
          },
          {
            "required": false,
            "schema": {
              "title": "Page_Page",
              "minimum": 0.0,
              "type": "integer",
              "default": 0
            },
            "name": "page_page",
            "in": "query"
          },
          {
            "required": false,
            "schema": {
              "title": "Page_Cursor",
              "minimum": 0.0,
              "type": "integer",
              "default": 0
            },
            "name": "page_cursor",
            "in": "query"
          },
          {
            "required": false,
            "schema": {
              "title": "Page_Above",
              "minimum": 0.0,
              "type": "integer",
              "default": 0
            },
            "name": "page_above",
            "in": "query"
          },
          {
            "required": false,
            "schema": {
              "title": "Page_Below",
              "minimum": 0.0,
              "type": "integer",
              "default": 0
            },
            "name": "page_below",
            "in": "query"
          }
        ]
      }
    },
    "/info": {
      "get": {
        "responses": {
          "200": {
            "description": "Successful Response",
            "content": {
              "application/json": {
                "schema": {
                  "title": "Response_Get_Info_Info_Get",
                  "anyOf": [
                    {
                      "$ref": "#/components/schemas/InfoResponse"
                    },
                    {
                      "$ref": "#/components/schemas/ErrorResponse"
                    }
                  ]
                }
              }
            }
          }
        },
        "tags": [
          "Info"
        ],
        "summary": "Get Info",
        "operationId": "get_info_info_get"
      }
    },
    "/info/{entry}": {
      "get": {
        "responses": {
          "200": {
            "description": "Successful Response",
            "content": {
              "application/json": {
                "schema": {
                  "title": "Response_Get_Entry_Info_Info__Entry__Get",
                  "anyOf": [
                    {
                      "$ref": "#/components/schemas/EntryInfoResponse"
                    },
                    {
                      "$ref": "#/components/schemas/ErrorResponse"
                    }
                  ]
                }
              }
            }
          },
          "422": {
            "description": "Validation Error",
            "content": {
              "application/json": {
                "schema": {
                  "$ref": "#/components/schemas/HTTPValidationError"
                }
              }
            }
          }
        },
        "tags": [
          "Info",
          "Structure",
          "Reference"
        ],
        "summary": "Get Entry Info",
        "operationId": "get_entry_info_info__entry__get",
        "parameters": [
          {
            "required": true,
            "schema": {
              "title": "Entry",
              "type": "string"
            },
            "name": "entry",
            "in": "path"
          }
        ]
      }
>>>>>>> bcd2b72b
    }
  },
  "components": {
    "schemas": {
      "Assembly": {
        "title": "Assembly",
        "required": [
          "sites_in_groups",
          "group_probabilities"
        ],
        "type": "object",
        "properties": {
          "sites_in_groups": {
            "title": "Sites_In_Groups",
            "type": "array",
            "items": {
              "type": "array",
              "items": {
                "type": "integer"
              }
            },
            "description": "Index of the sites (0-based) that belong to each group for each assembly.\n\nExample: :val:`[[1], [2]]`: two groups, one with the second site, one with the third.\nExample: :val:`[[1,2], [3]]`: one group with the second and third site, one with the fourth."
          },
          "group_probabilities": {
            "title": "Group_Probabilities",
            "type": "array",
            "items": {
              "type": "number"
            },
            "description": "Statistical probability of each group. It MUST have the same length as :property:`sites_in_groups`.\nIt SHOULD sum to one.\nSee below for examples of how to specify the probability of the occurrence of a vacancy.\nThe possible reasons for the values not to sum to one are the same as already specified above for the :property:`concentration` of each :property:`species`, see property `species`_."
          }
        },
        "description": "A description of groups of sites that are statistically correlated.\n\n- **Examples** (for each entry of the assemblies list):\n\n    - :val:`{\"sites_in_groups\": [[0], [1]], \"group_probabilities: [0.3, 0.7]}`: the first site and the second site never occur at the same time in the unit cell.\n        Statistically, 30 % of the times the first site is present, while 70 % of the times the second site is present.\n    - :val:`{\"sites_in_groups\": [[1,2], [3]], \"group_probabilities: [0.3, 0.7]}`: the second and third site are either present together or not present; they form the first group of atoms for this assembly.\n        The second group is formed by the fourth site.\n        Sites of the first group (the second and the third) are never present at the same time as the fourth site.\n        30 % of times sites 1 and 2 are present (and site 3 is absent); 70 % of times site 3 is present (and sites 1 and 2 are absent)."
      },
      "Attributes": {
        "title": "Attributes",
        "type": "object",
        "properties": {
          "relationships": {
            "title": "Relationships",
            "description": "Not allowed key"
          },
          "links": {
            "title": "Links",
            "description": "Not allowed key"
          },
          "id": {
            "title": "Id",
            "description": "Not allowed key"
          },
          "type": {
            "title": "Type",
            "description": "Not allowed key"
          }
        },
        "description": "Members of the attributes object (\"attributes\") represent information about the resource object in which it's defined.\nThe keys for Attributes MUST NOT be:\n    relationships\n    links\n    id\n    type"
      },
      "AvailableApiVersion": {
        "title": "AvailableApiVersion",
        "required": [
          "url",
          "version"
        ],
        "type": "object",
        "properties": {
          "url": {
            "title": "Url",
            "maxLength": 65536,
            "minLength": 1,
            "type": "string",
            "description": "a string specifying a base URL that MUST adhere to the rules in section Base URL",
            "format": "uri"
          },
          "version": {
            "title": "Version",
            "type": "string",
            "description": "a string containing the full version number of the API served at that base URL. The version number string MUST NOT be prefixed by, e.g., 'v'."
          }
        },
        "description": "A JSON object containing information about an available API version"
      },
      "BaseInfoAttributes": {
        "title": "BaseInfoAttributes",
        "required": [
          "available_api_versions"
        ],
        "type": "object",
        "properties": {
          "api_version": {
            "title": "Api_Version",
            "type": "string",
            "description": "Presently used version of the OPTiMaDe API",
            "default": "v0.10"
          },
          "available_api_versions": {
            "title": "Available_Api_Versions",
            "type": "array",
            "items": {
              "$ref": "#/components/schemas/AvailableApiVersion"
            },
            "description": "A list of dictionaries of available API versions at other base URLs"
          },
          "formats": {
            "title": "Formats",
            "type": "array",
            "items": {
              "type": "string"
            },
            "description": "List of available output formats.",
            "default": [
              "json"
            ]
          },
          "available_endpoints": {
            "title": "Available_Endpoints",
            "type": "array",
            "items": {
              "type": "string"
            },
            "description": "List of available endpoints (i.e., the string to be appended to the base URL).",
            "default": [
              "structures",
              "info"
            ]
          },
          "entry_types_by_format": {
            "title": "Entry_Types_By_Format",
            "type": "object",
            "additionalProperties": {
              "type": "array",
              "items": {
                "type": "string"
              }
            },
            "description": "Available entry endpoints as a function of output formats.",
            "default": {
              "json": [
                "structures"
              ]
            }
          },
          "is_index": {
            "title": "Is_Index",
            "type": "boolean",
            "description": "If true, this is an index meta-database base URL (see section Index Meta-Database). If this member is not provided, the client MUST assume this is not an index meta-database base URL (i.e., the default is for is_index to be false).",
            "default": false
          }
        },
        "description": "Attributes for Base URL Info endpoint"
      },
      "BaseInfoResource": {
        "title": "BaseInfoResource",
        "required": [
          "attributes"
        ],
        "type": "object",
        "properties": {
          "id": {
            "title": "Id",
            "type": "string"
          },
          "type": {
            "title": "Type",
            "type": "string"
          },
          "links": {
            "title": "Links",
            "allOf": [
              {
                "$ref": "#/components/schemas/ResourceLinks"
              }
            ],
            "description": "a links object containing links related to the resource."
          },
          "meta": {
            "title": "Meta",
            "allOf": [
              {
                "$ref": "#/components/schemas/Meta"
              }
            ],
            "description": "a meta object containing non-standard meta-information about a resource that can not be represented as an attribute or relationship."
          },
          "attributes": {
            "$ref": "#/components/schemas/BaseInfoAttributes"
          },
          "relationships": {
            "title": "Relationships",
            "allOf": [
              {
                "$ref": "#/components/schemas/Relationships"
              }
            ],
            "description": "a relationships object describing relationships between the resource and other JSON:API resources."
          }
        },
        "description": "Resource objects appear in a JSON:API document to represent resources."
      },
      "BaseResource": {
        "title": "BaseResource",
        "required": [
          "id",
          "type"
        ],
        "type": "object",
        "properties": {
          "id": {
            "title": "Id",
            "type": "string",
            "description": "Resource ID"
          },
          "type": {
            "title": "Type",
            "type": "string",
            "description": "Resource type"
          }
        },
        "description": "Minimum requirements to represent a Resource"
      },
      "EntryInfoProperty": {
        "title": "EntryInfoProperty",
        "required": [
          "description"
        ],
        "type": "object",
        "properties": {
          "description": {
            "title": "Description",
            "type": "string",
            "description": "description of the entry property"
          },
          "unit": {
            "title": "Unit",
            "type": "string",
            "description": "the physical unit of the entry property"
          },
          "sortable": {
            "title": "Sortable",
            "type": "boolean",
            "description": "defines whether the entry property can be used for sorting with the \"sort\" parameter. If the entry listing endpoint supports sorting, this key MUST be present for all properties."
          }
        }
      },
      "EntryInfoResource": {
        "title": "EntryInfoResource",
        "required": [
          "formats",
          "description",
          "properties",
          "output_fields_by_format"
        ],
        "type": "object",
        "properties": {
          "formats": {
            "title": "Formats",
            "type": "array",
            "items": {
              "type": "string"
            },
            "description": "list of available output formats."
          },
          "description": {
            "title": "Description",
            "type": "string",
            "description": "description of the entry"
          },
          "properties": {
            "title": "Properties",
            "type": "object",
            "additionalProperties": {
              "$ref": "#/components/schemas/EntryInfoProperty"
            },
            "description": "a dictionary describing queryable properties for this entry type, where each key is a property ID."
          },
          "output_fields_by_format": {
            "title": "Output_Fields_By_Format",
            "type": "object",
            "additionalProperties": {
              "type": "array",
              "items": {
                "type": "string"
              }
            },
            "description": "a dictionary of available output fields for this entry type, where the keys are the values of the `formats` list and the values are the keys of the `properties` dictionary."
          }
        }
      },
      "EntryInfoResponse": {
        "title": "EntryInfoResponse",
        "required": [
          "data"
        ],
        "type": "object",
        "properties": {
          "data": {
            "$ref": "#/components/schemas/EntryInfoResource"
          },
          "meta": {
            "$ref": "#/components/schemas/ResponseMeta"
          },
          "errors": {
            "title": "Errors",
            "uniqueItems": true,
            "type": "array",
            "items": {
              "$ref": "#/components/schemas/optimade__models__jsonapi__Error"
            },
            "description": "A list of errors"
          },
          "included": {
            "title": "Included",
            "uniqueItems": true,
            "type": "array",
            "items": {
              "$ref": "#/components/schemas/Resource"
            },
            "description": "A list of resources that are included"
          },
          "links": {
            "title": "Links",
            "allOf": [
              {
                "$ref": "#/components/schemas/ToplevelLinks"
              }
            ],
            "description": "Links associated with the primary data"
          },
          "jsonapi": {
            "title": "Jsonapi",
            "allOf": [
              {
                "$ref": "#/components/schemas/JsonApi"
              }
            ],
            "description": "Information about the JSON API used"
          }
        },
        "description": "errors are not allowed"
      },
      "EntryRelationships": {
        "title": "EntryRelationships",
        "type": "object",
        "properties": {
          "id": {
            "title": "Id",
            "description": "Not allowed key"
          },
          "type": {
            "title": "Type",
            "description": "Not allowed key"
          },
          "references": {
            "title": "References",
            "allOf": [
              {
                "$ref": "#/components/schemas/ReferenceRelationship"
              }
            ],
            "description": "Object containing links to relationships with entries of the `references` type."
          },
          "structures": {
            "title": "Structures",
            "allOf": [
              {
                "$ref": "#/components/schemas/StructureRelationship"
              }
            ],
            "description": "Object containing links to relationships with entries of the `structures` type."
          }
        },
        "description": "This model wraps the JSON API Relationships to include type-specific top level keys. "
      },
      "EntryResource": {
        "title": "EntryResource",
        "required": [
          "id",
          "type",
          "attributes"
        ],
        "type": "object",
        "properties": {
          "id": {
            "title": "Id",
            "type": "string",
            "description": "An entry's ID as defined in section `Definition of Terms`_.\n- **Type**: string.\n- **Requirements/Conventions**:\n\n  - **Response**: REQUIRED in the response unless explicitly excluded.\n  - **Query**: MUST be a queryable property with support for all mandatory filter operators.\n  - See section `Definition of Terms`_.\n\n- **Examples**:\n\n  - :val:`\"db/1234567\"`\n  - :val:`\"cod/2000000\"`\n  - :val:`\"cod/2000000@1234567\"`\n  - :val:`\"nomad/L1234567890\"`\n  - :val:`\"42\"`"
          },
          "type": {
            "title": "Type",
            "type": "string",
            "description": "The name of the type of an entry.\nAny entry MUST be able to be fetched using the `base URL <Base URL_>`_ type and ID at the url :endpoint:`<base URL>/<type>/<id>`.\n- **Type**: string.\n- **Requirements/Conventions**:\n\n  - **Response**: REQUIRED in the response unless explicitly excluded.\n  - **Query**: Support for queries on this property is OPTIONAL.\n    If supported, only a subset of string comparison operators MAY be supported.\n\n- **Requirements/Conventions**: MUST be an existing entry type.\n- **Example**: :val:`\"structures\"`"
          },
          "links": {
            "title": "Links",
            "allOf": [
              {
                "$ref": "#/components/schemas/ResourceLinks"
              }
            ],
            "description": "a links object containing links related to the resource."
          },
          "meta": {
            "title": "Meta",
            "allOf": [
              {
                "$ref": "#/components/schemas/Meta"
              }
            ],
            "description": "a meta object containing non-standard meta-information about a resource that can not be represented as an attribute or relationship."
          },
          "attributes": {
            "title": "Attributes",
            "allOf": [
              {
                "$ref": "#/components/schemas/EntryResourceAttributes"
              }
            ],
            "description": "a dictionary, containing key-value pairs representing the entry's properties, except for type and id.\n\nDatabase-provider-specific properties need to include the database-provider-specific prefix\n(see appendix `Database-Provider-Specific Namespace Prefixes`_)."
          },
          "relationships": {
            "title": "Relationships",
            "allOf": [
              {
                "$ref": "#/components/schemas/EntryRelationships"
              }
            ],
            "description": "a dictionary containing references to other entries according to the description in section `Relationships`_\nencoded as `JSON API Relationships <https://jsonapi.org/format/1.0/#document-resource-object-relationships>`__.\nThe OPTIONAL human-readable description of the relationship MAY be provided in the :field:`description` field inside the :field:`meta` dictionary."
          }
        },
        "description": "Resource objects appear in a JSON:API document to represent resources."
      },
      "EntryResourceAttributes": {
        "title": "EntryResourceAttributes",
        "required": [
          "last_modified"
        ],
        "type": "object",
        "properties": {
          "relationships": {
            "title": "Relationships",
            "description": "Not allowed key"
          },
          "links": {
            "title": "Links",
            "description": "Not allowed key"
          },
          "id": {
            "title": "Id",
            "description": "Not allowed key"
          },
          "type": {
            "title": "Type",
            "description": "Not allowed key"
          },
          "immutable_id": {
            "title": "Immutable_Id",
            "type": "string",
            "description": "The entry's immutable ID (e.g., an UUID).\nThis is important for databases having preferred IDs that point to \"the latest version\" of a record, but still offer access to older variants.\nThis ID maps to the version-specific record, in case it changes in the future.\n- **Type**: string.\n- **Requirements/Conventions**:\n\n  - **Response**: OPTIONAL in the response.\n  - **Query**: If present, MUST be a queryable property with support for all mandatory filter operators.\n\n- **Examples**:\n\n  - :val:`\"8bd3e750-b477-41a0-9b11-3a799f21b44f\"`\n  - :val:`\"fjeiwoj,54;@=%<>#32\"` (Strings that are not URL-safe are allowed.)"
          },
          "last_modified": {
            "title": "Last_Modified",
            "type": "string",
            "description": "Date and time representing when the entry was last modified.\n- **Type**: timestamp.\n- **Requirements/Conventions**:\n\n  - **Response**: REQUIRED in the response unless explicitly excluded.\n  - **Query**: MUST be a queryable property with support for all mandatory filter operators.\n\n- **Example**:\n\n  - As part of JSON response format: :VAL:`\"2007-04-05T14:30Z\"`\n    (i.e., encoded as an `RFC 3339 Internet Date/Time Format <https://tools.ietf.org/html/rfc3339#section-5.6>`__ string.)",
            "format": "date-time"
          }
        },
        "description": "Contains key-value pairs representing the entry's properties."
      },
      "EntryRelationships": {
        "title": "EntryRelationships",
        "type": "object",
        "properties": {
          "id": {
            "title": "Id",
            "description": "Not allowed key"
          },
          "type": {
            "title": "Type",
            "description": "Not allowed key"
          },
          "references": {
            "title": "References",
            "allOf": [
              {
                "$ref": "#/components/schemas/ReferenceRelationship"
              }
            ],
            "description": "Object containing links to relationships with entries of the `references` type."
          },
          "structures": {
            "title": "Structures",
            "allOf": [
              {
                "$ref": "#/components/schemas/StructureRelationship"
              }
            ],
            "description": "Object containing links to relationships with entries of the `structures` type."
          }
        },
        "description": "This model wraps the JSON API Relationships to include type-specific top level keys. "
      },
      "EntryResource": {
        "title": "EntryResource",
        "required": [
          "id",
          "type",
          "attributes"
        ],
        "type": "object",
        "properties": {
          "id": {
            "title": "Id",
            "type": "string",
            "description": "An entry's ID as defined in section `Definition of Terms`_.\n- **Type**: string.\n- **Requirements/Conventions**:\n\n  - **Response**: REQUIRED in the response unless explicitly excluded.\n  - **Query**: MUST be a queryable property with support for all mandatory filter operators.\n  - See section `Definition of Terms`_.\n\n- **Examples**:\n\n  - :val:`\"db/1234567\"`\n  - :val:`\"cod/2000000\"`\n  - :val:`\"cod/2000000@1234567\"`\n  - :val:`\"nomad/L1234567890\"`\n  - :val:`\"42\"`"
          },
          "type": {
            "title": "Type",
            "type": "string",
            "description": "The name of the type of an entry.\nAny entry MUST be able to be fetched using the `base URL <Base URL_>`_ type and ID at the url :endpoint:`<base URL>/<type>/<id>`.\n- **Type**: string.\n- **Requirements/Conventions**:\n\n  - **Response**: REQUIRED in the response unless explicitly excluded.\n  - **Query**: Support for queries on this property is OPTIONAL.\n    If supported, only a subset of string comparison operators MAY be supported.\n\n- **Requirements/Conventions**: MUST be an existing entry type.\n- **Example**: :val:`\"structures\"`"
          },
          "links": {
            "title": "Links",
            "allOf": [
              {
                "$ref": "#/components/schemas/ResourceLinks"
              }
            ],
            "description": "a links object containing links related to the resource."
          },
          "meta": {
            "title": "Meta",
            "allOf": [
              {
                "$ref": "#/components/schemas/Meta"
              }
            ],
            "description": "a meta object containing non-standard meta-information about a resource that can not be represented as an attribute or relationship."
          },
          "attributes": {
            "title": "Attributes",
            "allOf": [
              {
                "$ref": "#/components/schemas/EntryResourceAttributes"
              }
            ],
            "description": "a dictionary, containing key-value pairs representing the entry's properties, except for type and id.\n\nDatabase-provider-specific properties need to include the database-provider-specific prefix\n(see appendix `Database-Provider-Specific Namespace Prefixes`_)."
          },
          "relationships": {
            "title": "Relationships",
            "allOf": [
              {
                "$ref": "#/components/schemas/EntryRelationships"
              }
            ],
            "description": "a dictionary containing references to other entries according to the description in section `Relationships`_\nencoded as `JSON API Relationships <https://jsonapi.org/format/1.0/#document-resource-object-relationships>`__.\nThe OPTIONAL human-readable description of the relationship MAY be provided in the :field:`description` field inside the :field:`meta` dictionary."
          }
        },
        "description": "Resource objects appear in a JSON:API document to represent resources."
      },
      "EntryResourceAttributes": {
        "title": "EntryResourceAttributes",
        "required": [
          "last_modified"
        ],
        "type": "object",
        "properties": {
          "relationships": {
            "title": "Relationships",
            "description": "Not allowed key"
          },
          "links": {
            "title": "Links",
            "description": "Not allowed key"
          },
          "id": {
            "title": "Id",
            "description": "Not allowed key"
          },
          "type": {
            "title": "Type",
            "description": "Not allowed key"
          },
          "immutable_id": {
            "title": "Immutable_Id",
            "type": "string",
            "description": "The entry's immutable ID (e.g., an UUID).\nThis is important for databases having preferred IDs that point to \"the latest version\" of a record, but still offer access to older variants.\nThis ID maps to the version-specific record, in case it changes in the future.\n- **Type**: string.\n- **Requirements/Conventions**:\n\n  - **Response**: OPTIONAL in the response.\n  - **Query**: If present, MUST be a queryable property with support for all mandatory filter operators.\n\n- **Examples**:\n\n  - :val:`\"8bd3e750-b477-41a0-9b11-3a799f21b44f\"`\n  - :val:`\"fjeiwoj,54;@=%<>#32\"` (Strings that are not URL-safe are allowed.)"
          },
          "last_modified": {
            "title": "Last_Modified",
            "type": "string",
            "description": "Date and time representing when the entry was last modified.\n- **Type**: timestamp.\n- **Requirements/Conventions**:\n\n  - **Response**: REQUIRED in the response unless explicitly excluded.\n  - **Query**: MUST be a queryable property with support for all mandatory filter operators.\n\n- **Example**:\n\n  - As part of JSON response format: :VAL:`\"2007-04-05T14:30Z\"`\n    (i.e., encoded as an `RFC 3339 Internet Date/Time Format <https://tools.ietf.org/html/rfc3339#section-5.6>`__ string.)",
            "format": "date-time"
          }
        },
        "description": "Contains key-value pairs representing the entry's properties."
      },
      "ErrorLinks": {
        "title": "ErrorLinks",
        "type": "object",
        "properties": {
          "about": {
            "title": "About",
            "anyOf": [
              {
                "minLength": 1,
                "maxLength": 65536,
                "type": "string",
                "format": "uri"
              },
              {
                "allOf": [
                  {
                    "$ref": "#/components/schemas/Link"
                  }
                ]
              }
            ],
            "description": "A link that leads to further details about this particular occurrence of the problem."
          }
        },
        "description": "A Links object specific to Error objects"
      },
      "ErrorResponse": {
        "title": "ErrorResponse",
        "required": [
          "errors"
        ],
        "type": "object",
        "properties": {
          "data": {
            "title": "Data",
            "anyOf": [
              {
                "allOf": [
                  {
                    "$ref": "#/components/schemas/Resource"
                  }
                ]
              },
              {
                "type": "array",
                "uniqueItems": true,
                "items": {
                  "$ref": "#/components/schemas/Resource"
                }
              }
            ],
            "description": "Outputted Data"
          },
          "meta": {
            "$ref": "#/components/schemas/ResponseMeta"
          },
          "errors": {
            "title": "Errors",
            "type": "array",
            "items": {
              "$ref": "#/components/schemas/optimade__models__optimade_json__Error"
            }
          },
          "included": {
            "title": "Included",
            "uniqueItems": true,
            "type": "array",
            "items": {
              "$ref": "#/components/schemas/Resource"
            },
            "description": "A list of resources that are included"
          },
          "links": {
            "title": "Links",
            "allOf": [
              {
                "$ref": "#/components/schemas/ToplevelLinks"
              }
            ],
            "description": "Links associated with the primary data"
          },
          "jsonapi": {
            "title": "Jsonapi",
            "allOf": [
              {
                "$ref": "#/components/schemas/JsonApi"
              }
            ],
            "description": "Information about the JSON API used"
          }
        },
        "description": "errors MUST be present and data MUST be skipped"
      },
      "ErrorSource": {
        "title": "ErrorSource",
        "type": "object",
        "properties": {
          "pointer": {
            "title": "Pointer",
            "type": "string",
            "description": "a JSON Pointer [RFC6901] to the associated entity in the request document [e.g. \"/data\" for a primary data object, or \"/data/attributes/title\" for a specific attribute]."
          },
          "parameter": {
            "title": "Parameter",
            "type": "string",
            "description": "a string indicating which URI query parameter caused the error."
          }
        },
        "description": "an object containing references to the source of the error"
      },
      "HTTPValidationError": {
        "title": "HTTPValidationError",
        "type": "object",
        "properties": {
          "detail": {
            "title": "Detail",
            "type": "array",
            "items": {
              "$ref": "#/components/schemas/ValidationError"
            }
          }
        }
      },
      "Implementation": {
        "title": "Implementation",
        "type": "object",
        "properties": {
          "name": {
            "title": "Name",
            "type": "string",
            "description": "name of the implementation"
          },
          "version": {
            "title": "Version",
            "type": "string",
            "description": "version string of the current implementation"
          },
          "source_url": {
            "title": "Source_Url",
            "maxLength": 65536,
            "minLength": 1,
            "type": "string",
            "description": "URL of the implementation source, either downloadable archive or version control system",
            "format": "uri"
          },
          "maintainer": {
            "title": "Maintainer",
            "allOf": [
              {
                "$ref": "#/components/schemas/ImplementationMaintainer"
              }
            ],
            "description": "A dictionary providing details about the maintainer of the implementation."
          }
        },
        "description": "Information on the server implementation"
      },
      "ImplementationMaintainer": {
        "title": "ImplementationMaintainer",
        "required": [
          "email"
        ],
        "type": "object",
        "properties": {
          "email": {
            "title": "Email",
            "type": "string",
            "description": "the maintainer's email address",
            "format": "email"
          }
        },
        "description": "Details about the maintainer of the implementation"
      },
      "InfoResponse": {
        "title": "InfoResponse",
        "required": [
          "data"
        ],
        "type": "object",
        "properties": {
          "data": {
            "$ref": "#/components/schemas/BaseInfoResource"
          },
          "meta": {
            "$ref": "#/components/schemas/ResponseMeta"
          },
          "errors": {
            "title": "Errors",
            "uniqueItems": true,
            "type": "array",
            "items": {
              "$ref": "#/components/schemas/optimade__models__jsonapi__Error"
            },
            "description": "A list of errors"
          },
          "included": {
            "title": "Included",
            "uniqueItems": true,
            "type": "array",
            "items": {
              "$ref": "#/components/schemas/Resource"
            },
            "description": "A list of resources that are included"
          },
          "links": {
            "title": "Links",
            "allOf": [
              {
                "$ref": "#/components/schemas/ToplevelLinks"
              }
            ],
            "description": "Links associated with the primary data"
          },
          "jsonapi": {
            "title": "Jsonapi",
            "allOf": [
              {
                "$ref": "#/components/schemas/JsonApi"
              }
            ],
            "description": "Information about the JSON API used"
          }
        },
        "description": "errors are not allowed"
      },
      "JsonApi": {
        "title": "JsonApi",
        "required": [
          "version"
        ],
        "type": "object",
        "properties": {
          "version": {
            "title": "Version",
            "type": "string",
            "description": "Version of the json API used"
          },
          "meta": {
            "title": "Meta",
            "allOf": [
              {
                "$ref": "#/components/schemas/Meta"
              }
            ],
            "description": "Non-standard meta information"
          }
        },
        "description": "An object describing the server's implementation"
      },
      "Link": {
        "title": "Link",
        "required": [
          "href"
        ],
        "type": "object",
        "properties": {
          "href": {
            "title": "Href",
            "maxLength": 65536,
            "minLength": 1,
            "type": "string",
            "description": "a string containing the link\u2019s URL.",
            "format": "uri"
          },
          "meta": {
            "title": "Meta",
            "allOf": [
              {
                "$ref": "#/components/schemas/Meta"
              }
            ],
            "description": "a meta object containing non-standard meta-information about the link."
          }
        },
        "description": "A link **MUST** be represented as either: a string containing the link's URL or a link object."
      },
      "LinksResource": {
        "title": "LinksResource",
        "required": [
          "id",
          "type",
          "attributes"
        ],
        "type": "object",
        "properties": {
          "id": {
            "title": "Id",
            "type": "string",
            "description": "An entry's ID as defined in section `Definition of Terms`_.\n- **Type**: string.\n- **Requirements/Conventions**:\n\n  - **Response**: REQUIRED in the response unless explicitly excluded.\n  - **Query**: MUST be a queryable property with support for all mandatory filter operators.\n  - See section `Definition of Terms`_.\n\n- **Examples**:\n\n  - :val:`\"db/1234567\"`\n  - :val:`\"cod/2000000\"`\n  - :val:`\"cod/2000000@1234567\"`\n  - :val:`\"nomad/L1234567890\"`\n  - :val:`\"42\"`"
          },
          "type": {
            "title": "Type",
            "type": "string",
            "description": "MUST be either \"parent\", \"child\", or \"provider\". These objects are described in detail in sections Parent and Child Objects and Provider Objects."
          },
          "links": {
            "title": "Links",
            "allOf": [
              {
                "$ref": "#/components/schemas/ResourceLinks"
              }
            ],
            "description": "a links object containing links related to the resource."
          },
          "meta": {
            "title": "Meta",
            "allOf": [
              {
                "$ref": "#/components/schemas/Meta"
              }
            ],
            "description": "a meta object containing non-standard meta-information about a resource that can not be represented as an attribute or relationship."
          },
          "attributes": {
            "title": "Attributes",
            "allOf": [
              {
                "$ref": "#/components/schemas/LinksResourceAttributes"
              }
            ],
            "description": "a dictionary containing key-value pairs representing the entry's properties."
          },
          "relationships": {
            "title": "Relationships",
            "allOf": [
              {
                "$ref": "#/components/schemas/EntryRelationships"
              }
            ],
            "description": "a dictionary containing references to other entries according to the description in section `Relationships`_\nencoded as `JSON API Relationships <https://jsonapi.org/format/1.0/#document-resource-object-relationships>`__.\nThe OPTIONAL human-readable description of the relationship MAY be provided in the :field:`description` field inside the :field:`meta` dictionary."
          }
        },
        "description": "A Links endpoint resource object"
      },
      "LinksResourceAttributes": {
        "title": "LinksResourceAttributes",
        "required": [
          "name",
          "description"
        ],
        "type": "object",
        "properties": {
          "relationships": {
            "title": "Relationships",
            "description": "Not allowed key"
          },
          "links": {
            "title": "Links",
            "description": "Not allowed key"
          },
          "id": {
            "title": "Id",
            "description": "Not allowed key"
          },
          "type": {
            "title": "Type",
            "description": "Not allowed key"
          },
          "name": {
            "title": "Name",
            "type": "string",
            "description": "Human-readable name for the OPTiMaDe API implementation a client may provide in a list to an end-user."
          },
          "description": {
            "title": "Description",
            "type": "string",
            "description": "Human-readable description for the OPTiMaDe API implementation a client may provide in a list to an end-user."
          },
          "base_url": {
            "title": "Base_Url",
            "anyOf": [
              {
                "minLength": 1,
                "maxLength": 65536,
                "type": "string",
                "format": "uri"
              },
              {
                "allOf": [
                  {
                    "$ref": "#/components/schemas/Link"
                  }
                ]
              }
            ],
            "description": "JSON API links object, pointing to the base URL for this implementation"
          }
        },
        "description": "Links endpoint resource object attributes"
      },
      "LinksResponse": {
        "title": "LinksResponse",
        "required": [
          "data",
          "meta"
        ],
        "type": "object",
        "properties": {
          "data": {
            "title": "Data",
            "anyOf": [
              {
                "type": "array",
                "items": {
                  "$ref": "#/components/schemas/LinksResource"
                }
              },
              {
                "type": "array",
                "items": {
                  "type": "object"
                }
              }
            ]
          },
          "meta": {
            "$ref": "#/components/schemas/ResponseMeta"
          },
          "errors": {
            "title": "Errors",
            "uniqueItems": true,
            "type": "array",
            "items": {
              "$ref": "#/components/schemas/optimade__models__jsonapi__Error"
            },
            "description": "A list of errors"
          },
          "included": {
            "title": "Included",
            "anyOf": [
              {
                "type": "array",
                "items": {
                  "$ref": "#/components/schemas/EntryResource"
                }
              },
              {
                "type": "array",
                "items": {
                  "type": "object"
                }
              }
            ]
          },
          "links": {
            "title": "Links",
            "allOf": [
              {
                "$ref": "#/components/schemas/ToplevelLinks"
              }
            ],
            "description": "Links associated with the primary data"
          },
          "jsonapi": {
            "title": "Jsonapi",
            "allOf": [
              {
                "$ref": "#/components/schemas/JsonApi"
              }
            ],
            "description": "Information about the JSON API used"
          }
        },
        "description": "errors are not allowed"
      },
      "Meta": {
        "title": "Meta",
        "type": "object",
        "properties": {},
        "description": "Non-standard meta-information that can not be represented as an attribute or relationship."
      },
      "Person": {
        "title": "Person",
        "required": [
          "name"
        ],
        "type": "object",
        "properties": {
          "name": {
            "title": "Name",
            "type": "string"
          },
          "firstname": {
            "title": "Firstname",
            "type": "string",
            "description": "First name of the person."
          },
          "lastname": {
            "title": "Lastname",
            "type": "string",
            "description": "Last name of the person."
          }
        }
      },
      "Provider": {
        "title": "Provider",
        "required": [
          "name",
          "description",
          "prefix"
        ],
        "type": "object",
        "properties": {
          "name": {
            "title": "Name",
            "type": "string",
            "description": "a short name for the database provider"
          },
          "description": {
            "title": "Description",
            "type": "string",
            "description": "a longer description of the database provider"
          },
          "prefix": {
            "title": "Prefix",
            "type": "string",
            "description": "database-provider-specific prefix as found in Appendix 1."
          },
          "homepage": {
            "title": "Homepage",
            "anyOf": [
              {
                "minLength": 1,
                "maxLength": 65536,
                "type": "string",
                "format": "uri"
              },
              {
                "allOf": [
                  {
                    "$ref": "#/components/schemas/Link"
                  }
                ]
              }
            ],
            "description": "a [JSON API links object](http://jsonapi.org/format/1.0#document-links) pointing to homepage of the database provider, either directly as a string, or as a link object."
          },
          "index_base_url": {
            "title": "Index_Base_Url",
            "anyOf": [
              {
                "minLength": 1,
                "maxLength": 65536,
                "type": "string",
                "format": "uri"
              },
              {
                "allOf": [
                  {
                    "$ref": "#/components/schemas/Link"
                  }
                ]
              }
            ],
            "description": "a [JSON API links object](http://jsonapi.org/format/1.0#document-links) pointing to the base URL for the `index` meta-database as specified in Appendix 1, either directly as a string, or as a link object."
          }
        },
        "description": "Information on the database provider of the implementation."
      },
      "ReferenceRelationship": {
        "title": "ReferenceRelationship",
        "type": "object",
        "properties": {
          "links": {
            "title": "Links",
            "allOf": [
              {
                "$ref": "#/components/schemas/RelationshipLinks"
              }
            ],
            "description": "a links object containing at least one of the following: self, related"
          },
          "data": {
            "title": "Data",
            "anyOf": [
              {
                "allOf": [
                  {
                    "$ref": "#/components/schemas/BaseResource"
                  }
                ]
              },
              {
                "type": "array",
                "items": {
                  "$ref": "#/components/schemas/BaseResource"
                }
              }
            ],
            "description": "Resource linkage"
          },
          "meta": {
            "title": "Meta",
            "allOf": [
              {
                "$ref": "#/components/schemas/Meta"
              }
            ],
            "description": "a meta object that contains non-standard meta-information about the relationship."
          }
        },
        "description": "Representation references from the resource object in which it\u2019s defined to other resource objects."
      },
      "ReferenceResource": {
        "title": "ReferenceResource",
        "required": [
          "id",
          "attributes"
        ],
        "type": "object",
        "properties": {
          "id": {
            "title": "Id",
            "type": "string",
            "description": "An entry's ID as defined in section `Definition of Terms`_.\n- **Type**: string.\n- **Requirements/Conventions**:\n\n  - **Response**: REQUIRED in the response unless explicitly excluded.\n  - **Query**: MUST be a queryable property with support for all mandatory filter operators.\n  - See section `Definition of Terms`_.\n\n- **Examples**:\n\n  - :val:`\"db/1234567\"`\n  - :val:`\"cod/2000000\"`\n  - :val:`\"cod/2000000@1234567\"`\n  - :val:`\"nomad/L1234567890\"`\n  - :val:`\"42\"`"
          },
          "type": {
            "title": "Type",
            "type": "string",
            "description": "The name of the type of an entry. Any entry MUST be able to be fetched using the `base URL <Base URL_>`_ type and ID at the url :endpoint:`<base URL>/<type>/<id>`.\n- **Type**: string.\n- **Requirements/Conventions**:\n\n  - **Response**: REQUIRED in the response unless explicitly excluded.\n  - **Query**: Support for queries on this property is OPTIONAL.\n    If supported, only a subset of string comparison operators MAY be supported.\n\n- **Requirements/Conventions**: MUST be an existing entry type.\n- **Example**: :val:`\"structures\"`"
          },
          "links": {
            "title": "Links",
            "allOf": [
              {
                "$ref": "#/components/schemas/ResourceLinks"
              }
            ],
            "description": "a links object containing links related to the resource."
          },
          "meta": {
            "title": "Meta",
            "allOf": [
              {
                "$ref": "#/components/schemas/Meta"
              }
            ],
            "description": "a meta object containing non-standard meta-information about a resource that can not be represented as an attribute or relationship."
          },
          "attributes": {
            "$ref": "#/components/schemas/ReferenceResourceAttributes"
          },
          "relationships": {
            "title": "Relationships",
            "allOf": [
              {
                "$ref": "#/components/schemas/EntryRelationships"
              }
            ],
            "description": "a dictionary containing references to other entries according to the description in section `Relationships`_\nencoded as `JSON API Relationships <https://jsonapi.org/format/1.0/#document-resource-object-relationships>`__.\nThe OPTIONAL human-readable description of the relationship MAY be provided in the :field:`description` field inside the :field:`meta` dictionary."
          }
        },
        "description": "The :entry:`references` entries describe bibliographic references.\nThe following properties are used to provide the bibliographic details:\n\n- **address**, **annote**, **booktitle**, **chapter**, **crossref**, **edition**, **howpublished**, **institution**, **journal**, **key**, **month**,\n  **note**, **number**, **organization**, **pages**, **publisher**, **school**, **series**, **title**, **type**, **volume**, **year**:\n  Meanings of these properties match the `BibTeX specification <http://bibtexml.sourceforge.net/btxdoc.pdf>`__, values are strings;\n\n- **authors** and **editors**: lists of *person objects* which are dictionaries with the following keys:\n\n  - **name**: Full name of the person, REQUIRED.\n  - **firstname**, **lastname**: Parts of the person's name, OPTIONAL.\n\n- **doi** and **url**: values are strings.\n\n- **Requirements/Conventions**:\n\n  - **Response**: Every references entry MUST contain at least one of the properties.\n  - **Query**: Support for queries on any of these properties is OPTIONAL.\n    If supported, filters MAY support only a subset of comparison operators. "
      },
      "ReferenceResourceAttributes": {
        "title": "ReferenceResourceAttributes",
        "required": [
          "last_modified"
        ],
        "type": "object",
        "properties": {
          "relationships": {
            "title": "Relationships",
            "description": "Not allowed key"
          },
          "links": {
            "title": "Links",
            "description": "Not allowed key"
          },
          "id": {
            "title": "Id",
            "description": "Not allowed key"
          },
          "type": {
            "title": "Type",
            "description": "Not allowed key"
          },
          "immutable_id": {
            "title": "Immutable_Id",
            "type": "string",
            "description": "The entry's immutable ID (e.g., an UUID).\nThis is important for databases having preferred IDs that point to \"the latest version\" of a record, but still offer access to older variants.\nThis ID maps to the version-specific record, in case it changes in the future.\n- **Type**: string.\n- **Requirements/Conventions**:\n\n  - **Response**: OPTIONAL in the response.\n  - **Query**: If present, MUST be a queryable property with support for all mandatory filter operators.\n\n- **Examples**:\n\n  - :val:`\"8bd3e750-b477-41a0-9b11-3a799f21b44f\"`\n  - :val:`\"fjeiwoj,54;@=%<>#32\"` (Strings that are not URL-safe are allowed.)"
          },
          "last_modified": {
            "title": "Last_Modified",
            "type": "string",
            "description": "Date and time representing when the entry was last modified.\n- **Type**: timestamp.\n- **Requirements/Conventions**:\n\n  - **Response**: REQUIRED in the response unless explicitly excluded.\n  - **Query**: MUST be a queryable property with support for all mandatory filter operators.\n\n- **Example**:\n\n  - As part of JSON response format: :VAL:`\"2007-04-05T14:30Z\"`\n    (i.e., encoded as an `RFC 3339 Internet Date/Time Format <https://tools.ietf.org/html/rfc3339#section-5.6>`__ string.)",
            "format": "date-time"
          },
          "authors": {
            "title": "Authors",
            "type": "array",
            "items": {
              "$ref": "#/components/schemas/Person"
            },
            "description": "List of person objects containing the authors of the reference."
          },
          "editors": {
            "title": "Editors",
            "type": "array",
            "items": {
              "$ref": "#/components/schemas/Person"
            },
            "description": "List of person objects containing the editors of the reference."
          },
          "doi": {
            "title": "Doi",
            "type": "string",
            "description": "The digital object identifier of the reference."
          },
          "url": {
            "title": "Url",
            "maxLength": 65536,
            "minLength": 1,
            "type": "string",
            "description": "The URL of the reference.",
            "format": "uri"
          },
          "address": {
            "title": "Address",
            "type": "string",
            "description": "Meaning of property matches the BiBTeX specification."
          },
          "annote": {
            "title": "Annote",
            "type": "string",
            "description": "Meaning of property matches the BiBTeX specification."
          },
          "booktitle": {
            "title": "Booktitle",
            "type": "string",
            "description": "Meaning of property matches the BiBTeX specification."
          },
          "chapter": {
            "title": "Chapter",
            "type": "string",
            "description": "Meaning of property matches the BiBTeX specification."
          },
          "crossref": {
            "title": "Crossref",
            "type": "string",
            "description": "Meaning of property matches the BiBTeX specification."
          },
          "edition": {
            "title": "Edition",
            "type": "string",
            "description": "Meaning of property matches the BiBTeX specification."
          },
          "howpublished": {
            "title": "Howpublished",
            "type": "string",
            "description": "Meaning of property matches the BiBTeX specification."
          },
          "institution": {
            "title": "Institution",
            "type": "string",
            "description": "Meaning of property matches the BiBTeX specification."
          },
          "journal": {
            "title": "Journal",
            "type": "string",
            "description": "Meaning of property matches the BiBTeX specification."
          },
          "key": {
            "title": "Key",
            "type": "string",
            "description": "Meaning of property matches the BiBTeX specification."
          },
          "month": {
            "title": "Month",
            "type": "string",
            "description": "Meaning of property matches the BiBTeX specification."
          },
          "note": {
            "title": "Note",
            "type": "string",
            "description": "Meaning of property matches the BiBTeX specification."
          },
          "number": {
            "title": "Number",
            "type": "string",
            "description": "Meaning of property matches the BiBTeX specification."
          },
          "organization": {
            "title": "Organization",
            "type": "string",
            "description": "Meaning of property matches the BiBTeX specification."
          },
          "pages": {
            "title": "Pages",
            "type": "string",
            "description": "Meaning of property matches the BiBTeX specification."
          },
          "publisher": {
            "title": "Publisher",
            "type": "string",
            "description": "Meaning of property matches the BiBTeX specification."
          },
          "school": {
            "title": "School",
            "type": "string",
            "description": "Meaning of property matches the BiBTeX specification."
          },
          "series": {
            "title": "Series",
            "type": "string",
            "description": "Meaning of property matches the BiBTeX specification."
          },
          "title": {
            "title": "Title",
            "type": "string",
            "description": "Meaning of property matches the BiBTeX specification."
          },
          "bib_type": {
            "title": "Bib_Type",
            "type": "string",
            "description": "Type of the reference, corresponding to the **type** property in the BiBTeX specification."
          },
          "volume": {
            "title": "Volume",
            "type": "string",
            "description": "Meaning of property matches the BiBTeX specification."
          },
          "year": {
            "title": "Year",
            "type": "string",
            "description": "Meaning of property matches the BiBTeX specification."
          }
        },
        "description": "Model that stores the attributes of a reference. Many properties match the\nmeaning described in the\n[BibTeX specification](http://bibtexml.sourceforge.net/btxdoc.pdf)."
      },
      "ReferenceResponseMany": {
        "title": "ReferenceResponseMany",
        "required": [
          "data",
          "meta"
        ],
        "type": "object",
        "properties": {
          "data": {
            "title": "Data",
            "anyOf": [
              {
                "type": "array",
                "items": {
                  "$ref": "#/components/schemas/ReferenceResource"
                }
              },
              {
                "type": "array",
                "items": {
                  "type": "object"
                }
              }
            ]
          },
          "meta": {
            "$ref": "#/components/schemas/ResponseMeta"
          },
          "errors": {
            "title": "Errors",
            "uniqueItems": true,
            "type": "array",
            "items": {
              "$ref": "#/components/schemas/optimade__models__jsonapi__Error"
            },
            "description": "A list of errors"
          },
          "included": {
            "title": "Included",
            "anyOf": [
              {
                "type": "array",
                "items": {
                  "$ref": "#/components/schemas/EntryResource"
                }
              },
              {
                "type": "array",
                "items": {
                  "type": "object"
                }
              }
            ]
          },
          "links": {
            "title": "Links",
            "allOf": [
              {
                "$ref": "#/components/schemas/ToplevelLinks"
              }
            ],
            "description": "Links associated with the primary data"
          },
          "jsonapi": {
            "title": "Jsonapi",
            "allOf": [
              {
                "$ref": "#/components/schemas/JsonApi"
              }
            ],
            "description": "Information about the JSON API used"
          }
        },
        "description": "errors are not allowed"
      },
      "ReferenceResponseOne": {
        "title": "ReferenceResponseOne",
        "required": [
          "meta"
        ],
        "type": "object",
        "properties": {
          "data": {
            "title": "Data",
            "anyOf": [
              {
                "$ref": "#/components/schemas/ReferenceResource"
              },
              {
                "type": "object"
              }
            ]
          },
          "meta": {
            "$ref": "#/components/schemas/ResponseMeta"
          },
          "errors": {
            "title": "Errors",
            "uniqueItems": true,
            "type": "array",
            "items": {
              "$ref": "#/components/schemas/optimade__models__jsonapi__Error"
            },
            "description": "A list of errors"
          },
          "included": {
            "title": "Included",
            "anyOf": [
              {
                "type": "array",
                "items": {
                  "$ref": "#/components/schemas/EntryResource"
                }
              },
              {
                "type": "array",
                "items": {
                  "type": "object"
                }
              }
            ]
          },
          "links": {
            "title": "Links",
            "allOf": [
              {
                "$ref": "#/components/schemas/ToplevelLinks"
              }
            ],
            "description": "Links associated with the primary data"
          },
          "jsonapi": {
            "title": "Jsonapi",
            "allOf": [
              {
                "$ref": "#/components/schemas/JsonApi"
              }
            ],
            "description": "Information about the JSON API used"
          }
        },
        "description": "errors are not allowed"
      },
      "RelationshipLinks": {
        "title": "RelationshipLinks",
        "type": "object",
        "properties": {
          "self": {
            "title": "Self",
            "anyOf": [
              {
                "minLength": 1,
                "maxLength": 65536,
                "type": "string",
                "format": "uri"
              },
              {
                "allOf": [
                  {
                    "$ref": "#/components/schemas/Link"
                  }
                ]
              }
            ],
            "description": "A link to itself"
          },
          "related": {
            "title": "Related",
            "anyOf": [
              {
                "minLength": 1,
                "maxLength": 65536,
                "type": "string",
                "format": "uri"
              },
              {
                "allOf": [
                  {
                    "$ref": "#/components/schemas/Link"
                  }
                ]
              }
            ],
            "description": "A related resource link"
          }
        },
        "description": "A resource object **MAY** contain references to other resource objects (\"relationships\").\nRelationships may be to-one or to-many. Relationships can be specified by including a member in a resource's links object."
      },
      "Relationships": {
        "title": "Relationships",
        "type": "object",
        "properties": {
          "id": {
            "title": "Id",
            "description": "Not allowed key"
          },
          "type": {
            "title": "Type",
            "description": "Not allowed key"
          }
        },
        "description": "Members of the relationships object (\"relationships\") represent references from the resource object in which it's defined to other resource objects.\nKeys MUST NOT be:\n    type\n    id"
      },
      "Resource": {
        "title": "Resource",
        "required": [
          "id",
          "type"
        ],
        "type": "object",
        "properties": {
          "id": {
            "title": "Id",
            "type": "string",
            "description": "Resource ID"
          },
          "type": {
            "title": "Type",
            "type": "string",
            "description": "Resource type"
          },
          "links": {
            "title": "Links",
            "allOf": [
              {
                "$ref": "#/components/schemas/ResourceLinks"
              }
            ],
            "description": "a links object containing links related to the resource."
          },
          "meta": {
            "title": "Meta",
            "allOf": [
              {
                "$ref": "#/components/schemas/Meta"
              }
            ],
            "description": "a meta object containing non-standard meta-information about a resource that can not be represented as an attribute or relationship."
          },
          "attributes": {
            "title": "Attributes",
            "allOf": [
              {
                "$ref": "#/components/schemas/Attributes"
              }
            ],
            "description": "an attributes object representing some of the resource\u2019s data."
          },
          "relationships": {
            "title": "Relationships",
            "allOf": [
              {
                "$ref": "#/components/schemas/Relationships"
              }
            ],
            "description": "a relationships object describing relationships between the resource and other JSON:API resources."
          }
        },
        "description": "Resource objects appear in a JSON:API document to represent resources."
      },
      "ResourceLinks": {
        "title": "ResourceLinks",
        "type": "object",
        "properties": {
          "self": {
            "title": "Self",
            "anyOf": [
              {
                "minLength": 1,
                "maxLength": 65536,
                "type": "string",
                "format": "uri"
              },
              {
                "allOf": [
                  {
                    "$ref": "#/components/schemas/Link"
                  }
                ]
              }
            ],
            "description": "A link that identifies the resource represented by the resource object."
          }
        },
        "description": "A Resource Links object"
      },
      "ResponseMeta": {
        "title": "ResponseMeta",
        "required": [
          "query",
          "api_version",
          "time_stamp",
          "data_returned",
          "more_data_available",
          "provider"
        ],
        "type": "object",
        "properties": {
          "query": {
            "title": "Query",
            "allOf": [
              {
                "$ref": "#/components/schemas/ResponseMetaQuery"
              }
            ],
            "description": "information on the query that was requested"
          },
          "api_version": {
            "title": "Api_Version",
            "type": "string",
            "description": "a string containing the version of the API implementation, e.g. v0.9.5"
          },
          "time_stamp": {
            "title": "Time_Stamp",
            "type": "string",
            "description": "a string containing the date and time at which the query was exexcuted",
            "format": "date-time"
          },
          "data_returned": {
            "title": "Data_Returned",
            "minimum": 0.0,
            "type": "integer",
            "description": "an integer containing the number of data objects returned for the query."
          },
          "more_data_available": {
            "title": "More_Data_Available",
            "type": "boolean",
            "description": "`false` if all data has been returned, and `true` if not."
          },
          "provider": {
            "title": "Provider",
            "allOf": [
              {
                "$ref": "#/components/schemas/Provider"
              }
            ],
            "description": "information on the database provider of the implementation."
          },
          "data_available": {
            "title": "Data_Available",
            "type": "integer",
            "description": "an integer containing the total number of data objects available in the database"
          },
          "last_id": {
            "title": "Last_Id",
            "type": "string",
            "description": "a string containing the last ID returned"
          },
          "response_message": {
            "title": "Response_Message",
            "type": "string",
            "description": "response string from the server"
          },
          "implementation": {
            "title": "Implementation",
            "allOf": [
              {
                "$ref": "#/components/schemas/Implementation"
              }
            ],
            "description": "a dictionary describing the server implementation"
          },
          "warnings": {
            "title": "Warnings",
            "type": "array",
            "items": {
              "$ref": "#/components/schemas/Warnings"
            },
            "description": "List of warning resource objects representing non-critical errors or warnings. A warning resource object is defined similarly to a JSON API error object, but MUST also include the field type, which MUST have the value \"warning\". The field detail MUST be present and SHOULD contain a non-critical message, e.g., reporting unrecognized search attributes or deprecated features. The field status, representing a HTTP response status code, MUST NOT be present for a warning resource object. This is an exclusive field for error resource objects."
          }
        },
        "description": "A [JSON API meta member](https://jsonapi.org/format/1.0#document-meta)\nthat contains JSON API meta objects of non-standard\nmeta-information.\n\nOPTIONAL additional information global to the query that is not\nspecified in this document, MUST start with a\ndatabase-provider-specific prefix."
      },
      "ResponseMetaQuery": {
        "title": "ResponseMetaQuery",
        "required": [
          "representation"
        ],
        "type": "object",
        "properties": {
          "representation": {
            "title": "Representation",
            "type": "string",
            "description": "a string with the part of the URL that follows the base URL."
          }
        },
        "description": "Information on the query that was requested. "
      },
      "Species": {
        "title": "Species",
        "required": [
          "name",
          "chemical_symbols",
          "concentration"
        ],
        "type": "object",
        "properties": {
          "name": {
            "title": "Name",
            "type": "string"
          },
          "chemical_symbols": {
            "title": "Chemical_Symbols",
            "type": "array",
            "items": {
              "type": "string"
            },
            "description": "MUST be a list of strings of all chemical elements composing this species.\n\n- It MUST be one of the following:\n\n  - a valid chemical-element name, or\n  - the special value :val:`\"X\"` to represent a non-chemical element, or\n  - the special value :val:`\"vacancy\"` to represent that this site has a non-zero probability of having a vacancy (the respective probability is indicated in the :property:`concentration` list, see below).\n\n-  If any one entry in the :property:`species` list has a :property:`chemical_symbols` list that is longer than 1 element, the correct flag MUST be set in the list :property:`structure_features` (see property `structure_features`_)."
          },
          "concentration": {
            "title": "Concentration",
            "type": "array",
            "items": {
              "type": "number"
            },
            "description": "MUST be a list of floats, with same length as :property:`chemical_symbols`. The numbers represent the relative concentration of the corresponding chemical symbol in this species.\nThe numbers SHOULD sum to one. Cases in which the numbers do not sum to one typically fall only in the following two categories:\n\n  - Numerical errors when representing float numbers in fixed precision, e.g. for two chemical symbols with concentrations :val:`1/3` and :val:`2/3`, the concentration might look something like :val:`[0.33333333333, 0.66666666666]`. If the client is aware that the sum is not one because of numerical precision, it can renormalize the values so that the sum is exactly one.\n  - Experimental errors in the data present in the database. In this case, it is the responsibility of the client to decide how to process the data.\n\nNote that concentrations are uncorrelated between different site (even of the same species)."
          },
          "mass": {
            "title": "Mass",
            "type": "number",
            "description": "If present MUST be a float expressed in a.m.u."
          },
          "original_name": {
            "title": "Original_Name",
            "type": "string",
            "description": "Can be any valid Unicode string, and SHOULD contain (if specified) the name of the species that is used internally in the source database.\n\nNote: With regards to \"source database\", we refer to the immediate source being queried via the OPTiMaDe API implementation.\nThe main use of this field is for source databases that use species names, containing characters that are not allowed (see description of the list property `species_at_sites`_)."
          }
        },
        "description": "A list describing the species of the sites of this structure.\nSpecies can be pure chemical elements, or virtual-crystal atoms representing a statistical occupation of a given site by multiple chemical elements.\n\n- **Examples**:\n\n    - :val:`[ {\"name\": \"Ti\", \"chemical_symbols\": [\"Ti\"], \"concentration\": [1.0]} ]`: any site with this species is occupied by a Ti atom.\n    - :val:`[ {\"name\": \"Ti\", \"chemical_symbols\": [\"Ti\", \"vacancy\"], \"concentration\": [0.9, 0.1]} ]`: any site with this species is occupied by a Ti atom with 90 % probability, and has a vacancy with 10 % probability.\n    - :val:`[ {\"name\": \"BaCa\", \"chemical_symbols\": [\"vacancy\", \"Ba\", \"Ca\"], \"concentration\": [0.05, 0.45, 0.5], \"mass\": 88.5} ]`: any site with this species is occupied by a Ba atom with 45 % probability, a Ca atom with 50 % probability, and by a vacancy with 5 % probability. The mass of this site is (on average) 88.5 a.m.u.\n    - :val:`[ {\"name\": \"C12\", \"chemical_symbols\": [\"C\"], \"concentration\": [1.0], \"mass\": 12.0} ]`: any site with this species is occupied by a carbon isotope with mass 12.\n    - :val:`[ {\"name\": \"C13\", \"chemical_symbols\": [\"C\"], \"concentration\": [1.0], \"mass\": 13.0} ]`: any site with this species is occupied by a carbon isotope with mass 13."
      },
      "StructureRelationship": {
        "title": "StructureRelationship",
        "type": "object",
        "properties": {
          "links": {
            "title": "Links",
            "allOf": [
              {
                "$ref": "#/components/schemas/RelationshipLinks"
              }
            ],
            "description": "a links object containing at least one of the following: self, related"
          },
          "data": {
            "title": "Data",
            "anyOf": [
              {
                "allOf": [
                  {
                    "$ref": "#/components/schemas/BaseResource"
                  }
                ]
              },
              {
                "type": "array",
                "items": {
                  "$ref": "#/components/schemas/BaseResource"
                }
              }
            ],
            "description": "Resource linkage"
          },
          "meta": {
            "title": "Meta",
            "allOf": [
              {
                "$ref": "#/components/schemas/Meta"
              }
            ],
            "description": "a meta object that contains non-standard meta-information about the relationship."
          }
        },
        "description": "Representation references from the resource object in which it\u2019s defined to other resource objects."
      },
      "StructureResource": {
        "title": "StructureResource",
        "required": [
          "id",
          "attributes"
        ],
        "type": "object",
        "properties": {
          "id": {
            "title": "Id",
            "type": "string",
            "description": "An entry's ID as defined in section `Definition of Terms`_.\n- **Type**: string.\n- **Requirements/Conventions**:\n\n  - **Response**: REQUIRED in the response unless explicitly excluded.\n  - **Query**: MUST be a queryable property with support for all mandatory filter operators.\n  - See section `Definition of Terms`_.\n\n- **Examples**:\n\n  - :val:`\"db/1234567\"`\n  - :val:`\"cod/2000000\"`\n  - :val:`\"cod/2000000@1234567\"`\n  - :val:`\"nomad/L1234567890\"`\n  - :val:`\"42\"`"
          },
          "type": {
            "title": "Type",
            "type": "string",
            "description": "The name of the type of an entry. Any entry MUST be able to be fetched using the `base URL <Base URL_>`_ type and ID at the url :endpoint:`<base URL>/<type>/<id>`.\n- **Type**: string.\n- **Requirements/Conventions**:\n\n  - **Response**: REQUIRED in the response unless explicitly excluded.\n  - **Query**: Support for queries on this property is OPTIONAL.\n    If supported, only a subset of string comparison operators MAY be supported.\n\n- **Requirements/Conventions**: MUST be an existing entry type.\n- **Example**: :val:`\"structures\"`"
          },
          "links": {
            "title": "Links",
            "allOf": [
              {
                "$ref": "#/components/schemas/ResourceLinks"
              }
            ],
            "description": "a links object containing links related to the resource."
          },
          "meta": {
            "title": "Meta",
            "allOf": [
              {
                "$ref": "#/components/schemas/Meta"
              }
            ],
            "description": "a meta object containing non-standard meta-information about a resource that can not be represented as an attribute or relationship."
          },
          "attributes": {
            "$ref": "#/components/schemas/StructureResourceAttributes"
          },
          "relationships": {
            "title": "Relationships",
            "allOf": [
              {
                "$ref": "#/components/schemas/EntryRelationships"
              }
            ],
            "description": "a dictionary containing references to other entries according to the description in section `Relationships`_\nencoded as `JSON API Relationships <https://jsonapi.org/format/1.0/#document-resource-object-relationships>`__.\nThe OPTIONAL human-readable description of the relationship MAY be provided in the :field:`description` field inside the :field:`meta` dictionary."
          }
        },
        "description": "Representing a structure."
      },
      "StructureResourceAttributes": {
        "title": "StructureResourceAttributes",
        "required": [
          "last_modified",
          "elements",
          "nelements",
          "elements_ratios",
          "chemical_formula_descriptive",
          "chemical_formula_reduced",
          "chemical_formula_anonymous",
          "dimension_types",
          "cartesian_site_positions",
          "nsites",
          "species_at_sites",
          "species",
          "structure_features"
        ],
        "type": "object",
        "properties": {
          "relationships": {
            "title": "Relationships",
            "description": "Not allowed key"
          },
          "links": {
            "title": "Links",
            "description": "Not allowed key"
          },
          "id": {
            "title": "Id",
            "description": "Not allowed key"
          },
          "type": {
            "title": "Type",
            "description": "Not allowed key"
          },
          "immutable_id": {
            "title": "Immutable_Id",
            "type": "string",
            "description": "The entry's immutable ID (e.g., an UUID).\nThis is important for databases having preferred IDs that point to \"the latest version\" of a record, but still offer access to older variants.\nThis ID maps to the version-specific record, in case it changes in the future.\n- **Type**: string.\n- **Requirements/Conventions**:\n\n  - **Response**: OPTIONAL in the response.\n  - **Query**: If present, MUST be a queryable property with support for all mandatory filter operators.\n\n- **Examples**:\n\n  - :val:`\"8bd3e750-b477-41a0-9b11-3a799f21b44f\"`\n  - :val:`\"fjeiwoj,54;@=%<>#32\"` (Strings that are not URL-safe are allowed.)"
          },
          "last_modified": {
            "title": "Last_Modified",
            "type": "string",
            "description": "Date and time representing when the entry was last modified.\n- **Type**: timestamp.\n- **Requirements/Conventions**:\n\n  - **Response**: REQUIRED in the response unless explicitly excluded.\n  - **Query**: MUST be a queryable property with support for all mandatory filter operators.\n\n- **Example**:\n\n  - As part of JSON response format: :VAL:`\"2007-04-05T14:30Z\"`\n    (i.e., encoded as an `RFC 3339 Internet Date/Time Format <https://tools.ietf.org/html/rfc3339#section-5.6>`__ string.)",
            "format": "date-time"
          },
          "elements": {
            "title": "Elements",
            "type": "array",
            "items": {
              "type": "string"
            },
            "description": "Names of the different elements present in the structure.\n- **Type**: list of strings.\n- **Requirements/Conventions**:\n\n  - **Response**: REQUIRED in the response unless explicitly excluded.\n  - **Query**: MUST be a queryable property with support for all mandatory filter operators.\n  - The strings are the chemical symbols, written as uppercase letter plus optional lowercase letters.\n  - The order MUST be alphabetical.\n  - Note: This may not contain the \"x\" that is suggested in chemical_symbols for the :property:`species` property.\n\n- **Examples**:\n\n  - :val:`[\"Si\"]`\n  - :val:`[\"Al\",\"O\",\"Si\"]`\n\n- **Query examples**:\n  - A filter that matches all records of structures that contain Si, Al **and** O, and possibly other elements: :filter:`elements HAS ALL \"Si\", \"Al\", \"O\"`.\n  - To match structures with exactly these three elements, use :filter:`elements HAS ALL \"Si\", \"Al\", \"O\" AND LENGTH elements = 3`."
          },
          "nelements": {
            "title": "Nelements",
            "type": "integer",
            "description": "Number of different elements in the structure as an integer.\n- **Type**: integer\n- **Requirements/Conventions**:\n\n  - **Response**: REQUIRED in the response unless explicitly excluded.\n  - **Query**: MUST be a queryable property with support for all mandatory filter operators.\n\n- **Example**: :val:`3`\n- **Querying**:\n\n  -  Note: queries on this property can equivalently be formulated using :filter-fragment:`LENGTH elements`.\n  -  A filter that matches structures that have exactly 4 elements: :filter:`nelements=4`.\n  -  A filter that matches structures that have between 2 and 7 elements: :filter:`nelements>=2 AND nelements<=7`."
          },
          "elements_ratios": {
            "title": "Elements_Ratios",
            "type": "array",
            "items": {
              "type": "number"
            },
            "description": "Relative proportions of different elements in the structure.\n- **Type**: list of floats\n- **Requirements/Conventions**:\n\n  - **Response**: REQUIRED in the response unless explicitly excluded.\n  - **Query**: MUST be a queryable property with support for all mandatory filter operators.\n  - Composed by the proportions of elements in the structure as a list of floating point numbers.\n  - The sum of the numbers MUST be 1.0 (within floating point accuracy)\n\n- **Examples**:\n\n  - :val:`[1.0]`\n  - :val:`[0.3333333333333333, 0.2222222222222222, 0.4444444444444444]`\n\n- **Query examples**:\n\n  - Note: useful filters can be formulated using the set operator syntax for correlated values. However, since the values are floating point values, the use of equality comparisons is generally not recommended.\n  - A filter that matches structures where approximately 1/3 of the atoms in the structure are the element Al is: :filter:`elements:elements_ratios HAS ALL \"Al\":>0.3333, \"Al\":<0.3334`."
          },
          "chemical_formula_descriptive": {
            "title": "Chemical_Formula_Descriptive",
            "type": "string",
            "description": "The chemical formula for a structure as a string in a form chosen by the API implementation.\n- **Type**: string\n- **Requirements/Conventions**:\n\n  - **Response**: REQUIRED in the response unless explicitly excluded.\n  - **Query**: MUST be a queryable property with support for all mandatory filter operators.\n  - The chemical formula is given as a string consisting of properly capitalized element symbols followed by integers or decimal numbers, balanced parentheses, square, and curly brackets ``(``, ``)``, ``[``, ``]``, ``{``, ``}``, commas, the ``+``, ``-``, ``:`` and ``=`` symbols.\n    The parentheses are allowed to be followed by a number.\n    Spaces are allowed anywhere except within chemical symbols.\n    The order of elements and any groupings indicated by parentheses or brackets are chosen freely by the API implementation.\n  - The string SHOULD be arithmetically consistent with the element ratios in the :property:`chemical_formula_reduced` property.\n  - It is RECOMMENDED, but not mandatory, that symbols, parentheses and brackets, if used, are used with the meanings prescribed by `IUPAC's Nomenclature of Organic Chemistry <https://www.qmul.ac.uk/sbcs/iupac/bibliog/blue.html>`__.\n\n- **Examples**:\n\n  - :val:`\"(H2O)2 Na\"`\n  - :val:`\"NaCl\"`\n  - :val:`\"CaCO3\"`\n  - :val:`\"CCaO3\"`\n  - :val:`\"(CH3)3N+ - [CH2]2-OH = Me3N+ - CH2 - CH2OH\"`\n\n- **Query examples**:\n\n  - Note: the free-form nature of this property is likely to make queries on it across different databases inconsistent.\n  - A filter that matches an exactly given formula: :filter:`chemical_formula_descriptive=\"(H2O)2 Na\"`.\n  - A filter that does a partial match: :filter:`chemical_formula_descriptive CONTAINS \"H2O\"`."
          },
          "chemical_formula_reduced": {
            "title": "Chemical_Formula_Reduced",
            "type": "string",
            "description": "The reduced chemical formula for a structure as a string with element symbols and integer chemical proportion numbers.\n  The proportion number MUST be omitted if it is 1.\n- **Type**: string\n- **Requirements/Conventions**:\n\n  - **Response**: REQUIRED in the response unless explicitly excluded.\n\n  - **Query**: MUST be a queryable property.\n    However, support for filters using partial string matching with this property is OPTIONAL (i.e., BEGINS WITH, ENDS WITH, and CONTAINS).\n    Intricate querying on formula components are instead recommended to be formulated using set-type filter operators on the multi valued :property:`elements` and :property:`elements_proportions` properties.\n  - Element names MUST have proper capitalization (e.g., :val:`\"Si\"`, not :VAL:`\"SI\"` for \"silicon\").\n  - Elements MUST be placed in alphabetical order, followed by their integer chemical proportion number.\n  - For structures with no partial occupation, the chemical proportion numbers are the smallest integers for which the chemical proportion is exactly correct.\n  - For structures with partial occupation, the chemical proportion numbers are integers that within reasonable approximation indicate the correct chemical proportions. The precise details of how to perform the rounding is chosen by the API implementation.\n  - No spaces or separators are allowed.\n\n- **Examples**:\n\n  - :val:`\"H2NaO\"`\n  - :val:`\"ClNa\"`\n  - :val:`\"CCaO3\"`\n\n- **Query examples**:\n\n  - A filter that matches an exactly given formula is :filter:`chemical_formula_reduced=\"H2NaO\"`."
          },
          "chemical_formula_hill": {
            "title": "Chemical_Formula_Hill",
            "type": "string",
            "description": "The chemical formula for a structure in `Hill form <https://dx.doi.org/10.1021/ja02046a005>`__ with element symbols followed by integer chemical proportion numbers.\n  The proportion number MUST be omitted if it is 1.\n- **Type**: string\n- **Requirements/Conventions**:\n\n  - **Response**: OPTIONAL in the response.\n  - **Query**: Support for queries on these properties are OPTIONAL. If supported, only a subset of filter operators MAY be supported.\n  - The overall scale factor of the chemical proportions is chosen such that the resulting values are integers that indicate the most chemically relevant unit of which the system is composed.\n    For example, if the structure is a repeating unit cell with four hydrogens and four oxygens that represents two hydroperoxide molecules, :property:`chemical_formula_hill` is :val:`\"H2O2\"` (i.e., not :val:`\"HO\"`, nor :val:`\"H4O4\"`).\n  - If the chemical insight needed to ascribe a Hill formula to the system is not present, the property MUST be handled as unset.\n  - Element names MUST have proper capitalization (e.g., :val:`\"Si\"`, not :VAL:`\"SI\"` for \"silicon\").\n  - Elements MUST be placed in `Hill order <https://dx.doi.org/10.1021/ja02046a005>`__, followed by their integer chemical proportion number.\n    Hill order means: if carbon is present, it is placed first, and if also present, hydrogen is placed second.\n    After that, all other elements are ordered alphabetically.\n    If carbon is not present, all elements are ordered alphabetically.\n  - If the system has sites with partial occupation and the total occupations of each element do not all sum up to integers, then the Hill formula SHOULD be handled as unset.\n  - No spaces or separators are allowed.\n\n- **Examples**:\n  - :val:`\"H2O2\"`\n\n- **Query examples**:\n\n  - A filter that matches an exactly given formula is :filter:`chemical_formula_hill=\"H2O2\"`."
          },
          "chemical_formula_anonymous": {
            "title": "Chemical_Formula_Anonymous",
            "type": "string",
            "description": "The anonymous formula is the :property:`chemical_formula_reduced`, but where the elements are instead first ordered by their chemical proportion number, and then, in order left to right, replaced by anonymous symbols A, B, C, ..., Z, Aa, Ba, ..., Za, Ab, Bb, ... and so on.\n- **Type**: string\n- **Requirements/Conventions**:\n\n  - **Response**: REQUIRED in the response unless explicitly excluded.\n  - **Query**: MUST be a queryable property. However, support for filters using partial string matching with this property is OPTIONAL (i.e., BEGINS WITH, ENDS WITH, and CONTAINS).\n\n- **Examples**:\n\n  - :val:`\"A2B\"`\n  - :val:`\"A42B42C16D12E10F9G5\"`\n\n- **Querying**:\n  - A filter that matches an exactly given formula is :filter:`chemical_formula_anonymous=\"A2B\"`."
          },
          "dimension_types": {
            "title": "Dimension_Types",
            "type": "array",
            "items": {},
            "description": "List of three integers.\n  For each of the three directions indicated by the three lattice vectors (see property `lattice_vectors`_).\n  This list indicates if the direction is periodic (value :val:`1`) or non-periodic (value :val:`0`).\n  Note: the elements in this list each refer to the direction of the corresponding entry in property `lattice_vectors`_ and *not* the Cartesian x, y, z directions.\n- **Type**: list of integers.\n- **Requirements/Conventions**:\n\n  - **Response**: REQUIRED in the response unless explicitly excluded.\n  - **Query**: MUST be a queryable property. Support for equality comparison is REQUIRED, support for other comparison operators are OPTIONAL.\n  - MUST be a list of length 3.\n  - Each integer element MUST assume only the value 0 or 1.\n\n- **Examples**:\n\n  - For a molecule: :val:`[0, 0, 0]`\n  - For a wire along the direction specified by the third lattice vector: :val:`[0, 0, 1]`\n  - For a 2D surface/slab, periodic on the plane defined by the first and third lattice vectors: :val:`[1, 0, 1]`\n  - For a bulk 3D system: :val:`[1, 1, 1]`"
          },
          "lattice_vectors": {
            "title": "Lattice_Vectors",
            "type": "array",
            "items": {
              "type": "array",
              "items": {}
            },
            "description": "The three lattice vectors in Cartesian coordinates, in \u00e5ngstr\u00f6m (\u00c5).\n- **Type**: list of list of floats.\n- **Requirements/Conventions**:\n\n  - **Response**: REQUIRED in the response unless explicitly excluded, except when property `dimension_types`_ is equal to :val:`[0, 0, 0]` (in this case it is OPTIONAL).\n  - **Query**: Support for queries on this property is OPTIONAL. If supported, filters MAY support only a subset of comparison operators.\n  - MUST be a list of three vectors *a*, *b*, and *c*, where each of the vectors MUST BE a list of the vector's coordinates along the x, y, and z Cartesian coordinates.\n    (Therefore, the first index runs over the three lattice vectors and the second index runs over the x, y, z Cartesian coordinates).\n  - For databases that do not define an absolute Cartesian system (e.g., only defining the length and angles between vectors), the first lattice vector SHOULD be set along *x* and the second on the *xy*-plane.\n  - This property MUST be an array of dimensions 3 times 3 regardless of the elements of property `dimension_types`_. The vectors SHOULD by convention be chosen so the determinant of the :property:`lattice_vectors` matrix is different from zero. The vectors in the non-periodic directions have no significance beyond fulfilling these requirements.\n\n- **Examples**:\n\n  - :val:`[[4.0,0.0,0.0],[0.0,4.0,0.0],[0.0,1.0,4.0]]` represents a cell, where the first vector is :val:`(4, 0, 0)`, i.e., a vector aligned along the :val:`x` axis of length 4 \u00c5; the second vector is :val:`(0, 4, 0)`; and the third vector is :val:`(0, 1, 4)`."
          },
          "cartesian_site_positions": {
            "title": "Cartesian_Site_Positions",
            "type": "array",
            "items": {
              "type": "array",
              "items": {}
            },
            "description": "Cartesian positions of each site. A site is an atom, a site potentially occupied by an atom, or a placeholder for a virtual mixture of atoms (e.g., in a virtual crystal approximation).\n- **Type**: list of list of floats and/or unknown values\n- **Requirements/Conventions**:\n\n  - **Response**: REQUIRED in the response unless explicitly excluded.\n  - **Query**: Support for queries on this property is OPTIONAL. If supported, filters MAY support only a subset of comparison operators.\n  - It MUST be a list of length N times 3, where N is the number of sites in the structure.\n  - An entry MAY have multiple sites at the same Cartesian position (for a relevant use of this, see e.g., the property `assemblies`_).\n  - If a component of the position is unknown, the :val:`null` value should be provided instead (see section `Properties with unknown value`_).\n    Otherwise, it should be a float value, expressed in angstrom (\u00c5).\n    If at least one of the coordinates is unknown, the correct flag in the list property `structure_features`_ MUST be set.\n  - **Notes**: (for implementers) While this is unrelated to this OPTiMaDe specification: If you decide to store internally the :property: `cartesian_site_positions` as a float array, you might want to represent :val:`null` values with :field-val:`NaN` values.\n    The latter being valid float numbers in the IEEE 754 standard in `IEEE 754-1985 <https://doi.org/10.1109/IEEESTD.1985.82928>`__ and in the updated version `IEEE 754-2008 <https://doi.org/10.1109/IEEESTD.2008.4610935>`__.\n\n- **Examples**:\n\n  - :val:`[[0,0,0],[0,0,2]]` indicates a structure with two sites, one sitting at the origin and one along the (positive) *z*-axis, 2 \u00c5 away from the origin."
          },
          "nsites": {
            "title": "Nsites",
            "type": "integer",
            "description": "An integer specifying the length of the :property:`cartesian_site_positions` property.\n- **Type**: integer\n- **Requirements/Conventions**:\n\n  - **Response**: REQUIRED in the response unless explicitly excluded.\n  - **Query**: MUST be a queryable property with support for all mandatory filter operators.\n\n- **Examples**:\n\n  - :val:`42`\n\n- **Query examples**:\n\n  - Match only structures with exactly 4 sites: :filter:`nsites=4`\n  - Match structures that have between 2 and 7 sites: :filter:`nsites>=2 AND nsites<=7`"
          },
          "species_at_sites": {
            "title": "Species_At_Sites",
            "type": "array",
            "items": {
              "type": "string"
            },
            "description": "Name of the species at each site (where values for sites are specified with the same order of the property `cartesian_site_positions`_).\n  The properties of the species are found in the property `species`_.\n- **Type**: list of strings.\n- **Requirements/Conventions**:\n\n  - **Response**: REQUIRED in the response unless explicitly excluded.\n  - **Query**: Support for queries on this property is OPTIONAL. If supported, filters MAY support only a subset of comparison operators.\n  - MUST have length equal to the number of sites in the structure (first dimension of the list property `cartesian_site_positions`_).\n  - Each species MUST have a unique name.\n  - Each species name mentioned in the :property:`species_at_sites` list MUST be described in the list property `species`_ (i.e. for each value in the :property:`species_at_sites` list there MUST exist exactly one dictionary in the :property:`species` list with the :property:`name` attribute equal to the corresponding :property:`species_at_sites` value).\n  - Each site MUST be associated only to a single species.\n    **Note**: However, species can represent mixtures of atoms, and multiple species MAY be defined for the same chemical element.\n    This latter case is useful when different atoms of the same type need to be grouped or distinguished, for instance in simulation codes to assign different initial spin states.\n\n- **Examples**:\n\n  - :val:`[\"Ti\",\"O2\"]` indicates that the first site is hosting a species labeled :val:`\"Ti\"` and the second a species labeled :val:`\"O2\"`."
          },
          "species": {
            "title": "Species",
            "type": "array",
            "items": {
              "$ref": "#/components/schemas/Species"
            },
            "description": "A list describing the species of the sites of this structure. Species can be pure chemical elements, or virtual-crystal atoms representing a statistical occupation of a given site by multiple chemical elements.\n- **Type**: list of dictionary with keys:\n\n  - :property:`name`: string (REQUIRED)\n  - :property:`chemical_symbols`: list of strings (REQUIRED)\n  - :property:`concentration`: list of float (REQUIRED)\n  - :property:`mass`: float (OPTIONAL)\n  - :property:`original_name`: string (OPTIONAL).\n\n- **Requirements/Conventions**:\n\n  - **Response**: REQUIRED in the response unless explicitly excluded.\n  - **Query**: Support for queries on this property is OPTIONAL. If supported, filters MAY support only a subset of comparison operators.\n  - Each list member MUST be a dictionary with the following keys:\n\n    - **name**: REQUIRED; gives the name of the species; the **name** value MUST be unique in the :property:`species` list;\n\n    - **chemical_symbols**: REQUIRED; MUST be a list of strings of all chemical elements composing this species.\n\n      - It MUST be one of the following:\n\n        - a valid chemical-element name, or\n        - the special value :val:`\"X\"` to represent a non-chemical element, or\n        - the special value :val:`\"vacancy\"` to represent that this site has a non-zero probability of having a vacancy (the respective probability is indicated in the :property:`concentration` list, see below).\n\n      -  If any one entry in the :property:`species` list has a :property:`chemical_symbols` list that is longer than 1 element, the correct flag MUST be set in the list :property:`structure_features` (see property `structure_features`_).\n\n    - **concentration**: REQUIRED; MUST be a list of floats, with same length as :property:`chemical_symbols`. The numbers represent the relative concentration of the corresponding chemical symbol in this species.\n      The numbers SHOULD sum to one. Cases in which the numbers do not sum to one typically fall only in the following two categories:\n\n      - Numerical errors when representing float numbers in fixed precision, e.g. for two chemical symbols with concentrations :val:`1/3` and :val:`2/3`, the concentration might look something like :val:`[0.33333333333, 0.66666666666]`. If the client is aware that the sum is not one because of numerical precision, it can renormalize the values so that the sum is exactly one.\n      - Experimental errors in the data present in the database. In this case, it is the responsibility of the client to decide how to process the data.\n\n      Note that concentrations are uncorrelated between different site (even of the same species).\n\n    - **mass**: OPTIONAL. If present MUST be a float expressed in a.m.u.\n    - **original_name**: OPTIONAL. Can be any valid Unicode string, and SHOULD contain (if specified) the name of the species that is used internally in the source database.\n\n        Note: With regards to \"source database\", we refer to the immediate source being queried via the OPTiMaDe API implementation.\n            The main use of this field is for source databases that use species names, containing characters that are not allowed (see description of the list property `species_at_sites`_).\n\n  - For systems that have only species formed by a single chemical symbol, and that have at most one species per chemical symbol, SHOULD use the chemical symbol as species name (e.g., :val:`\"Ti\"` for titanium, :val:`\"O\"` for oxygen, etc.)\n    However, note that this is OPTIONAL, and client implementations MUST NOT assume that the key corresponds to a chemical symbol, nor assume that if the species name is a valid chemical symbol, that it represents a species with that chemical symbol.\n    This means that a species :val:`{\"name\": \"C\", \"chemical_symbols\": [\"Ti\"], \"concentration\": [1.0]}` is valid and represents a titanium species (and *not* a carbon species).\n  - It is NOT RECOMMENDED that a structure includes species that do not have at least one corresponding site.\n\n- **Examples**:\n\n  - :val:`[ {\"name\": \"Ti\", \"chemical_symbols\": [\"Ti\"], \"concentration\": [1.0]} ]`: any site with this species is occupied by a Ti atom.\n  - :val:`[ {\"name\": \"Ti\", \"chemical_symbols\": [\"Ti\", \"vacancy\"], \"concentration\": [0.9, 0.1]} ]`: any site with this species is occupied by a Ti atom with 90 % probability, and has a vacancy with 10 % probability.\n  - :val:`[ {\"name\": \"BaCa\", \"chemical_symbols\": [\"vacancy\", \"Ba\", \"Ca\"], \"concentration\": [0.05, 0.45, 0.5], \"mass\": 88.5} ]`: any site with this species is occupied by a Ba atom with 45 % probability, a Ca atom with 50 % probability, and by a vacancy with 5 % probability. The mass of this site is (on average) 88.5 a.m.u.\n  - :val:`[ {\"name\": \"C12\", \"chemical_symbols\": [\"C\"], \"concentration\": [1.0], \"mass\": 12.0} ]`: any site with this species is occupied by a carbon isotope with mass 12.\n  - :val:`[ {\"name\": \"C13\", \"chemical_symbols\": [\"C\"], \"concentration\": [1.0], \"mass\": 13.0} ]`: any site with this species is occupied by a carbon isotope with mass 13."
          },
          "assemblies": {
            "title": "Assemblies",
            "type": "array",
            "items": {
              "$ref": "#/components/schemas/Assembly"
            },
            "description": "A description of groups of sites that are statistically correlated.\n- **Type**: list of dictionary with keys:\n\n  - :property:`sites_in_groups`: list of list of integers (REQUIRED)\n  - :property:`group_probabilities`: list of floats (REQUIRED)\n\n- **Requirements/Conventions**:\n\n  - **Response**: OPTIONAL in the response (SHOULD be absent if there are no partial occupancies).\n  - **Query**: Support for queries on this property is OPTIONAL.\n    If supported, filters MAY support only a subset of comparison operators.\n  - If present, the correct flag MUST be set in the list :property:`structure_features` (see property `structure_features`_).\n  - Client implementations MUST check its presence (as its presence changes the interpretation of the structure).\n  - If present, it MUST be a list of dictionaries, each of which represents an assembly and MUST have the following two keys:\n\n    - **sites_in_groups**: Index of the sites (0-based) that belong to each group for each assembly.\n\n      Example: :val:`[[1], [2]]`: two groups, one with the second site, one with the third.\n\n      Example: :val:`[[1,2], [3]]`: one group with the second and third site, one with the fourth.\n\n   - **group_probabilities**: Statistical probability of each group. It MUST have the same length as :property:`sites_in_groups`.\n     It SHOULD sum to one.\n     See below for examples of how to specify the probability of the occurrence of a vacancy.\n     The possible reasons for the values not to sum to one are the same as already specified above for the :property:`concentration` of each :property:`species`, see property `species`_.\n\n  - If a site is not present in any group, it means that it is present with 100 % probability (as if no assembly was specified).\n  - A site MUST NOT appear in more than one group.\n\n- **Examples** (for each entry of the assemblies list):\n\n  - :val:`{\"sites_in_groups\": [[0], [1]], \"group_probabilities: [0.3, 0.7]}`: the first site and the second site never occur at the same time in the unit cell.\n    Statistically, 30 % of the times the first site is present, while 70 % of the times the second site is present.\n  - :val:`{\"sites_in_groups\": [[1,2], [3]], \"group_probabilities: [0.3, 0.7]}`: the second and third site are either present together or not present; they form the first group of atoms for this assembly.\n    The second group is formed by the fourth site.\n    Sites of the first group (the second and the third) are never present at the same time as the fourth site.\n    30 % of times sites 1 and 2 are present (and site 3 is absent); 70 % of times site 3 is present (and sites 1 and 2 are absent).\n\n- **Notes**:\n\n  - Assemblies are essential to represent, for instance, the situation where an atom can statistically occupy two different positions (sites).\n  - By defining groups, it is possible to represent, e.g., the case where a functional molecule (and not just one atom) is either present or absent (or the case where it it is present in two conformations)\n  - Considerations on virtual alloys and on vacancies: In the special case of a virtual alloy, these specifications allow two different, equivalent ways of specifying them.\n    For instance, for a site at the origin with 30 % probability of being occupied by Si, 50 % probability of being occupied by Ge, and 20 % of being a vacancy, the following two representations are possible:\n\n    - Using a single species:\n\n      .. code:: jsonc\n\n           {\n             \"cartesian_site_positions\": [[0,0,0]],\n             \"species_at_sites\": [\"SiGe-vac\"],\n             \"species\": [\n                 {\n                   \"name\": \"SiGe-vac\",\n                   \"chemical_symbols\": [\"Si\", \"Ge\", \"vacancy\"],\n                   \"concentration\": [0.3, 0.5, 0.2]\n                 }\n             ]\n             // ...\n           }\n\n\n    - Using multiple species and the assemblies:\n\n      .. code:: jsonc\n\n           {\n             \"cartesian_site_positions\": [ [0,0,0], [0,0,0], [0,0,0] ],\n             \"species_at_sites\": [\"Si\", \"Ge\", \"vac\"],\n             \"species\": {\n               \"Si\": { \"chemical_symbols\": [\"Si\"], \"concentration\": [1.0] },\n               \"Ge\": { \"chemical_symbols\": [\"Ge\"], \"concentration\": [1.0] },\n               \"vac\": { \"chemical_symbols\": [\"vacancy\"], \"concentration\": [1.0] }\n             },\n             \"assemblies\": [\n               {\n                 \"sites_in_groups\": [ [0], [1], [2] ],\n                 \"group_probabilities\": [0.3, 0.5, 0.2]\n               }\n             ]\n             // ...\n           }\n\n  - It is up to the database provider to decide which representation to use, typically depending on the internal format in which the structure is stored.\n    However, given a structure identified by a unique ID, the API implementation MUST always provide the same representation for it.\n  - The probabilities of occurrence of different assemblies are uncorrelated.\n    So, for instance in the following case with two assemblies:\n\n    .. code:: jsonc\n\n         {\n           \"assemblies\": [\n             {\n               \"sites_in_groups\": [ [0], [1] ],\n               \"group_probabilities\": [0.2, 0.8],\n             },\n             {\n               \"sites_in_groups\": [ [2], [3] ],\n               \"group_probabilities\": [0.3, 0.7]\n             }\n           ]\n         }\n\n    Site 0 is present with a probability of 20 % and site 1 with a probability of 80 %. These two sites are correlated (either site 0 or 1 is present). Similarly, site 2 is present with a probability of 30 % and site 3 with a probability of 70 %.\n    These two sites are correlated (either site 2 or 3 is present).\n    However, the presence or absence of sites 0 and 1 is not correlated with the presence or absence of sites 2 and 3 (in the specific example, the pair of sites (0, 2) can occur with 0.2*0.3 = 6 % probability; the pair (0, 3) with 0.2*0.7 = 14 % probability; the pair (1, 2) with 0.8*0.3 = 24 % probability; and the pair (1, 3) with 0.8*0.7 = 56 % probability)."
          },
          "structure_features": {
            "title": "Structure_Features",
            "type": "array",
            "items": {
              "type": "string"
            },
            "description": "A list of strings that flag which special features are used by the structure.\n- **Type**: list of strings\n- **Requirements/Conventions**:\n\n  - **Response**: REQUIRED in the response (SHOULD be absent if there are no partial occupancies).\n  - **Query**: MUST be a queryable property. Filters on the list MUST support all mandatory HAS-type queries. Filter operators for comparisons on the string components MUST support equality, support for other comparison operators are OPTIONAL.\n  - MUST be an empty list if no special features are used.\n  - MUST be sorted alphabetically.\n  - If a special feature listed below is used, the list MUST contain the corresponding string.\n  - If a special feature listed below is not used, the list MUST NOT contain the corresponding string.\n  - **List of strings used to indicate special structure features**:\n\n    - :val:`disorder`: This flag MUST be present if any one entry in the :property:`species` list has a :property:`chemical_symbols` list that is longer than 1 element.\n    - :val:`unknown_positions`: This flag MUST be present if at least one component of the :property:`cartesian_site_positions` list of lists has value :val:`null`.\n    - :val:`assemblies`: This flag MUST be present if the property `assemblies`_ is present.\n\n-  **Examples**: A structure having unknown positions and using assemblies: :val:`[\"assemblies\", \"unknown_positions\"]`"
          }
        },
        "description": "This class contains the Schema for the attributes used to represent a structure, e.g. unit cell, atoms, positions."
      },
      "StructureResponseMany": {
        "title": "StructureResponseMany",
        "required": [
          "data",
          "meta"
        ],
        "type": "object",
        "properties": {
          "data": {
            "title": "Data",
            "anyOf": [
              {
                "type": "array",
                "items": {
                  "$ref": "#/components/schemas/StructureResource"
                }
              },
              {
                "type": "array",
                "items": {
                  "type": "object"
                }
              }
            ]
          },
          "meta": {
            "$ref": "#/components/schemas/ResponseMeta"
          },
          "errors": {
            "title": "Errors",
            "uniqueItems": true,
            "type": "array",
            "items": {
              "$ref": "#/components/schemas/optimade__models__jsonapi__Error"
            },
            "description": "A list of errors"
          },
          "included": {
            "title": "Included",
            "anyOf": [
              {
                "type": "array",
                "items": {
                  "$ref": "#/components/schemas/EntryResource"
                }
              },
              {
                "type": "array",
                "items": {
                  "type": "object"
                }
              }
            ]
          },
          "links": {
            "title": "Links",
            "allOf": [
              {
                "$ref": "#/components/schemas/ToplevelLinks"
              }
            ],
            "description": "Links associated with the primary data"
          },
          "jsonapi": {
            "title": "Jsonapi",
            "allOf": [
              {
                "$ref": "#/components/schemas/JsonApi"
              }
            ],
            "description": "Information about the JSON API used"
          }
        },
        "description": "errors are not allowed"
      },
      "StructureResponseOne": {
        "title": "StructureResponseOne",
        "required": [
          "meta"
        ],
        "type": "object",
        "properties": {
          "data": {
            "title": "Data",
            "anyOf": [
              {
                "$ref": "#/components/schemas/StructureResource"
              },
              {
                "type": "object"
              }
            ]
          },
          "meta": {
            "$ref": "#/components/schemas/ResponseMeta"
          },
          "errors": {
            "title": "Errors",
            "uniqueItems": true,
            "type": "array",
            "items": {
              "$ref": "#/components/schemas/optimade__models__jsonapi__Error"
            },
            "description": "A list of errors"
          },
          "included": {
            "title": "Included",
            "anyOf": [
              {
                "type": "array",
                "items": {
                  "$ref": "#/components/schemas/EntryResource"
                }
              },
              {
                "type": "array",
                "items": {
                  "type": "object"
                }
              }
            ]
          },
          "links": {
            "title": "Links",
            "allOf": [
              {
                "$ref": "#/components/schemas/ToplevelLinks"
              }
            ],
            "description": "Links associated with the primary data"
          },
          "jsonapi": {
            "title": "Jsonapi",
            "allOf": [
              {
                "$ref": "#/components/schemas/JsonApi"
              }
            ],
            "description": "Information about the JSON API used"
          }
        },
        "description": "errors are not allowed"
      },
      "ToplevelLinks": {
        "title": "ToplevelLinks",
        "type": "object",
        "properties": {
          "self": {
            "title": "Self",
            "anyOf": [
              {
                "minLength": 1,
                "maxLength": 65536,
                "type": "string",
                "format": "uri"
              },
              {
                "allOf": [
                  {
                    "$ref": "#/components/schemas/Link"
                  }
                ]
              }
            ],
            "description": "A link to itself"
          },
          "related": {
            "title": "Related",
            "anyOf": [
              {
                "minLength": 1,
                "maxLength": 65536,
                "type": "string",
                "format": "uri"
              },
              {
                "allOf": [
                  {
                    "$ref": "#/components/schemas/Link"
                  }
                ]
              }
            ],
            "description": "A related resource link"
          },
          "first": {
            "title": "First",
            "maxLength": 65536,
            "minLength": 1,
            "type": "string",
            "description": "The first page of data",
            "format": "uri"
          },
          "last": {
            "title": "Last",
            "maxLength": 65536,
            "minLength": 1,
            "type": "string",
            "description": "The last page of data",
            "format": "uri"
          },
          "prev": {
            "title": "Prev",
            "maxLength": 65536,
            "minLength": 1,
            "type": "string",
            "description": "The previous page of data",
            "format": "uri"
          },
          "next": {
            "title": "Next",
            "maxLength": 65536,
            "minLength": 1,
            "type": "string",
            "description": "The next page of data",
            "format": "uri"
          }
        },
        "description": "A set of Links objects, possibly including pagination"
      },
      "ValidationError": {
        "title": "ValidationError",
        "required": [
          "loc",
          "msg",
          "type"
        ],
        "type": "object",
        "properties": {
          "loc": {
            "title": "Location",
            "type": "array",
            "items": {
              "type": "string"
            }
          },
          "msg": {
            "title": "Message",
            "type": "string"
          },
          "type": {
            "title": "Error Type",
            "type": "string"
          }
        }
      },
      "Warnings": {
        "title": "Warnings",
        "required": [
          "detail"
        ],
        "type": "object",
        "properties": {
          "id": {
            "title": "Id",
            "type": "string",
            "description": "A unique identifier for this particular occurrence of the problem."
          },
          "links": {
            "title": "Links",
            "allOf": [
              {
                "$ref": "#/components/schemas/ErrorLinks"
              }
            ],
            "description": "A links object storing about"
          },
          "status": {
            "title": "Status",
            "type": "string",
            "description": "the HTTP status code applicable to this problem, expressed as a string value."
          },
          "code": {
            "title": "Code",
            "type": "string",
            "description": "an application-specific error code, expressed as a string value."
          },
          "title": {
            "title": "Title",
            "type": "string",
            "description": "A short, human-readable summary of the problem. It **SHOULD NOT** change from occurrence to occurrence of the problem, except for purposes of localization."
          },
          "detail": {
            "title": "Detail",
            "type": "string",
            "description": "A human-readable explanation specific to this occurrence of the problem."
          },
          "source": {
            "title": "Source",
            "allOf": [
              {
                "$ref": "#/components/schemas/ErrorSource"
              }
            ],
            "description": "An object containing references to the source of the error"
          },
          "meta": {
            "title": "Meta",
            "allOf": [
              {
                "$ref": "#/components/schemas/Meta"
              }
            ],
            "description": "a meta object containing non-standard meta-information about the error."
          },
          "type": {
            "title": "Type",
            "type": "string",
            "description": "Warnings must be of type \"warning\""
          }
        },
        "description": "OPTiMaDe-specific warning class based on OPTiMaDe-specific JSON API Error.\nFrom the specification:\n\n    A warning resource object is defined similarly to a JSON API\n    error object, but MUST also include the field type, which MUST\n    have the value \"warning\". The field detail MUST be present and\n    SHOULD contain a non-critical message, e.g., reporting\n    unrecognized search attributes or deprecated features.\n\nNote: Must be named \"Warnings\", since \"Warning\" is a built-in Python class."
      },
      "optimade__models__jsonapi__Error": {
        "title": "Error",
        "type": "object",
        "properties": {
          "id": {
            "title": "Id",
            "type": "string",
            "description": "A unique identifier for this particular occurrence of the problem."
          },
          "links": {
            "title": "Links",
            "allOf": [
              {
                "$ref": "#/components/schemas/ErrorLinks"
              }
            ],
            "description": "A links object storing about"
          },
          "status": {
            "title": "Status",
            "type": "string",
            "description": "the HTTP status code applicable to this problem, expressed as a string value."
          },
          "code": {
            "title": "Code",
            "type": "string",
            "description": "an application-specific error code, expressed as a string value."
          },
          "title": {
            "title": "Title",
            "type": "string",
            "description": "A short, human-readable summary of the problem. It **SHOULD NOT** change from occurrence to occurrence of the problem, except for purposes of localization."
          },
          "detail": {
            "title": "Detail",
            "type": "string",
            "description": "A human-readable explanation specific to this occurrence of the problem."
          },
          "source": {
            "title": "Source",
            "allOf": [
              {
                "$ref": "#/components/schemas/ErrorSource"
              }
            ],
            "description": "An object containing references to the source of the error"
          },
          "meta": {
            "title": "Meta",
            "allOf": [
              {
                "$ref": "#/components/schemas/Meta"
              }
            ],
            "description": "a meta object containing non-standard meta-information about the error."
          }
        },
        "description": "An error response"
      },
      "optimade__models__optimade_json__Error": {
        "title": "Error",
        "required": [
          "detail"
        ],
        "type": "object",
        "properties": {
          "id": {
            "title": "Id",
            "type": "string",
            "description": "A unique identifier for this particular occurrence of the problem."
          },
          "links": {
            "title": "Links",
            "allOf": [
              {
                "$ref": "#/components/schemas/ErrorLinks"
              }
            ],
            "description": "A links object storing about"
          },
          "status": {
            "title": "Status",
            "type": "string",
            "description": "the HTTP status code applicable to this problem, expressed as a string value."
          },
          "code": {
            "title": "Code",
            "type": "string",
            "description": "an application-specific error code, expressed as a string value."
          },
          "title": {
            "title": "Title",
            "type": "string",
            "description": "A short, human-readable summary of the problem. It **SHOULD NOT** change from occurrence to occurrence of the problem, except for purposes of localization."
          },
          "detail": {
            "title": "Detail",
            "type": "string",
            "description": "A human-readable explanation specific to this occurrence of the problem."
          },
          "source": {
            "title": "Source",
            "allOf": [
              {
                "$ref": "#/components/schemas/ErrorSource"
              }
            ],
            "description": "An object containing references to the source of the error"
          },
          "meta": {
            "title": "Meta",
            "allOf": [
              {
                "$ref": "#/components/schemas/Meta"
              }
            ],
            "description": "a meta object containing non-standard meta-information about the error."
          }
        },
        "description": "detail MUST be present"
      }
    }
  }
}<|MERGE_RESOLUTION|>--- conflicted
+++ resolved
@@ -87,6 +87,166 @@
         ]
       }
     },
+    "/optimade/links": {
+      "get": {
+        "responses": {
+          "200": {
+            "description": "Successful Response",
+            "content": {
+              "application/json": {
+                "schema": {
+                  "title": "Response_Get_Links_Optimade_Links_Get",
+                  "anyOf": [
+                    {
+                      "$ref": "#/components/schemas/LinksResponse"
+                    },
+                    {
+                      "$ref": "#/components/schemas/ErrorResponse"
+                    }
+                  ]
+                }
+              }
+            }
+          },
+          "422": {
+            "description": "Validation Error",
+            "content": {
+              "application/json": {
+                "schema": {
+                  "$ref": "#/components/schemas/HTTPValidationError"
+                }
+              }
+            }
+          }
+        },
+        "tags": [
+          "Links"
+        ],
+        "summary": "Get Links",
+        "operationId": "get_links_optimade_links_get",
+        "parameters": [
+          {
+            "description": "See [the full and latest OPTiMaDe spec](https://github.com/Materials-Consortia/OPTiMaDe/blob/develop/optimade.rst) for filter query syntax.\n\nExample: `chemical_formula = \"Al\" OR (prototype_formula = \"AB\" AND elements HAS Si, Al, O)`.\n",
+            "required": false,
+            "schema": {
+              "title": "Filter",
+              "type": "string",
+              "description": "See [the full and latest OPTiMaDe spec](https://github.com/Materials-Consortia/OPTiMaDe/blob/develop/optimade.rst) for filter query syntax.\n\nExample: `chemical_formula = \"Al\" OR (prototype_formula = \"AB\" AND elements HAS Si, Al, O)`.\n",
+              "default": ""
+            },
+            "name": "filter",
+            "in": "query"
+          },
+          {
+            "required": false,
+            "schema": {
+              "title": "Response_Format",
+              "type": "string",
+              "default": "json"
+            },
+            "name": "response_format",
+            "in": "query"
+          },
+          {
+            "required": false,
+            "schema": {
+              "title": "Email_Address",
+              "type": "string",
+              "format": "email",
+              "default": ""
+            },
+            "name": "email_address",
+            "in": "query"
+          },
+          {
+            "required": false,
+            "schema": {
+              "title": "Response_Fields",
+              "type": "string",
+              "default": ""
+            },
+            "name": "response_fields",
+            "in": "query"
+          },
+          {
+            "required": false,
+            "schema": {
+              "title": "Sort",
+              "type": "string",
+              "default": ""
+            },
+            "name": "sort",
+            "in": "query"
+          },
+          {
+            "required": false,
+            "schema": {
+              "title": "Page_Limit",
+              "minimum": 0.0,
+              "type": "integer",
+              "default": 500
+            },
+            "name": "page_limit",
+            "in": "query"
+          },
+          {
+            "required": false,
+            "schema": {
+              "title": "Page_Offset",
+              "minimum": 0.0,
+              "type": "integer",
+              "default": 0
+            },
+            "name": "page_offset",
+            "in": "query"
+          },
+          {
+            "required": false,
+            "schema": {
+              "title": "Page_Page",
+              "minimum": 0.0,
+              "type": "integer",
+              "default": 0
+            },
+            "name": "page_page",
+            "in": "query"
+          },
+          {
+            "required": false,
+            "schema": {
+              "title": "Page_Cursor",
+              "minimum": 0.0,
+              "type": "integer",
+              "default": 0
+            },
+            "name": "page_cursor",
+            "in": "query"
+          },
+          {
+            "required": false,
+            "schema": {
+              "title": "Page_Above",
+              "minimum": 0.0,
+              "type": "integer",
+              "default": 0
+            },
+            "name": "page_above",
+            "in": "query"
+          },
+          {
+            "required": false,
+            "schema": {
+              "title": "Page_Below",
+              "minimum": 0.0,
+              "type": "integer",
+              "default": 0
+            },
+            "name": "page_below",
+            "in": "query"
+          }
+        ]
+      }
+    },
     "/optimade/references": {
       "get": {
         "responses": {
@@ -131,7 +291,8 @@
             "schema": {
               "title": "Filter",
               "type": "string",
-              "description": "See [the full and latest OPTiMaDe spec](https://github.com/Materials-Consortia/OPTiMaDe/blob/develop/optimade.rst) for filter query syntax.\n\nExample: `chemical_formula = \"Al\" OR (prototype_formula = \"AB\" AND elements HAS Si, Al, O)`.\n"
+              "description": "See [the full and latest OPTiMaDe spec](https://github.com/Materials-Consortia/OPTiMaDe/blob/develop/optimade.rst) for filter query syntax.\n\nExample: `chemical_formula = \"Al\" OR (prototype_formula = \"AB\" AND elements HAS Si, Al, O)`.\n",
+              "default": ""
             },
             "name": "filter",
             "in": "query"
@@ -151,7 +312,8 @@
             "schema": {
               "title": "Email_Address",
               "type": "string",
-              "format": "email"
+              "format": "email",
+              "default": ""
             },
             "name": "email_address",
             "in": "query"
@@ -160,7 +322,8 @@
             "required": false,
             "schema": {
               "title": "Response_Fields",
-              "type": "string"
+              "type": "string",
+              "default": ""
             },
             "name": "response_fields",
             "in": "query"
@@ -169,7 +332,8 @@
             "required": false,
             "schema": {
               "title": "Sort",
-              "type": "string"
+              "type": "string",
+              "default": ""
             },
             "name": "sort",
             "in": "query"
@@ -305,7 +469,8 @@
             "schema": {
               "title": "Email_Address",
               "type": "string",
-              "format": "email"
+              "format": "email",
+              "default": ""
             },
             "name": "email_address",
             "in": "query"
@@ -314,7 +479,8 @@
             "required": false,
             "schema": {
               "title": "Response_Fields",
-              "type": "string"
+              "type": "string",
+              "default": ""
             },
             "name": "response_fields",
             "in": "query"
@@ -366,7 +532,8 @@
             "schema": {
               "title": "Filter",
               "type": "string",
-              "description": "See [the full and latest OPTiMaDe spec](https://github.com/Materials-Consortia/OPTiMaDe/blob/develop/optimade.rst) for filter query syntax.\n\nExample: `chemical_formula = \"Al\" OR (prototype_formula = \"AB\" AND elements HAS Si, Al, O)`.\n"
+              "description": "See [the full and latest OPTiMaDe spec](https://github.com/Materials-Consortia/OPTiMaDe/blob/develop/optimade.rst) for filter query syntax.\n\nExample: `chemical_formula = \"Al\" OR (prototype_formula = \"AB\" AND elements HAS Si, Al, O)`.\n",
+              "default": ""
             },
             "name": "filter",
             "in": "query"
@@ -386,7 +553,8 @@
             "schema": {
               "title": "Email_Address",
               "type": "string",
-              "format": "email"
+              "format": "email",
+              "default": ""
             },
             "name": "email_address",
             "in": "query"
@@ -395,7 +563,8 @@
             "required": false,
             "schema": {
               "title": "Response_Fields",
-              "type": "string"
+              "type": "string",
+              "default": ""
             },
             "name": "response_fields",
             "in": "query"
@@ -404,7 +573,8 @@
             "required": false,
             "schema": {
               "title": "Sort",
-              "type": "string"
+              "type": "string",
+              "default": ""
             },
             "name": "sort",
             "in": "query"
@@ -540,7 +710,8 @@
             "schema": {
               "title": "Email_Address",
               "type": "string",
-              "format": "email"
+              "format": "email",
+              "default": ""
             },
             "name": "email_address",
             "in": "query"
@@ -549,7 +720,8 @@
             "required": false,
             "schema": {
               "title": "Response_Fields",
-              "type": "string"
+              "type": "string",
+              "default": ""
             },
             "name": "response_fields",
             "in": "query"
@@ -638,6 +810,166 @@
         ]
       }
     },
+    "/optimade/v0.10.0/links": {
+      "get": {
+        "responses": {
+          "200": {
+            "description": "Successful Response",
+            "content": {
+              "application/json": {
+                "schema": {
+                  "title": "Response_Get_Links_Optimade_V0.10.0_Links_Get",
+                  "anyOf": [
+                    {
+                      "$ref": "#/components/schemas/LinksResponse"
+                    },
+                    {
+                      "$ref": "#/components/schemas/ErrorResponse"
+                    }
+                  ]
+                }
+              }
+            }
+          },
+          "422": {
+            "description": "Validation Error",
+            "content": {
+              "application/json": {
+                "schema": {
+                  "$ref": "#/components/schemas/HTTPValidationError"
+                }
+              }
+            }
+          }
+        },
+        "tags": [
+          "Links"
+        ],
+        "summary": "Get Links",
+        "operationId": "get_links_optimade_v0.10.0_links_get",
+        "parameters": [
+          {
+            "description": "See [the full and latest OPTiMaDe spec](https://github.com/Materials-Consortia/OPTiMaDe/blob/develop/optimade.rst) for filter query syntax.\n\nExample: `chemical_formula = \"Al\" OR (prototype_formula = \"AB\" AND elements HAS Si, Al, O)`.\n",
+            "required": false,
+            "schema": {
+              "title": "Filter",
+              "type": "string",
+              "description": "See [the full and latest OPTiMaDe spec](https://github.com/Materials-Consortia/OPTiMaDe/blob/develop/optimade.rst) for filter query syntax.\n\nExample: `chemical_formula = \"Al\" OR (prototype_formula = \"AB\" AND elements HAS Si, Al, O)`.\n",
+              "default": ""
+            },
+            "name": "filter",
+            "in": "query"
+          },
+          {
+            "required": false,
+            "schema": {
+              "title": "Response_Format",
+              "type": "string",
+              "default": "json"
+            },
+            "name": "response_format",
+            "in": "query"
+          },
+          {
+            "required": false,
+            "schema": {
+              "title": "Email_Address",
+              "type": "string",
+              "format": "email",
+              "default": ""
+            },
+            "name": "email_address",
+            "in": "query"
+          },
+          {
+            "required": false,
+            "schema": {
+              "title": "Response_Fields",
+              "type": "string",
+              "default": ""
+            },
+            "name": "response_fields",
+            "in": "query"
+          },
+          {
+            "required": false,
+            "schema": {
+              "title": "Sort",
+              "type": "string",
+              "default": ""
+            },
+            "name": "sort",
+            "in": "query"
+          },
+          {
+            "required": false,
+            "schema": {
+              "title": "Page_Limit",
+              "minimum": 0.0,
+              "type": "integer",
+              "default": 500
+            },
+            "name": "page_limit",
+            "in": "query"
+          },
+          {
+            "required": false,
+            "schema": {
+              "title": "Page_Offset",
+              "minimum": 0.0,
+              "type": "integer",
+              "default": 0
+            },
+            "name": "page_offset",
+            "in": "query"
+          },
+          {
+            "required": false,
+            "schema": {
+              "title": "Page_Page",
+              "minimum": 0.0,
+              "type": "integer",
+              "default": 0
+            },
+            "name": "page_page",
+            "in": "query"
+          },
+          {
+            "required": false,
+            "schema": {
+              "title": "Page_Cursor",
+              "minimum": 0.0,
+              "type": "integer",
+              "default": 0
+            },
+            "name": "page_cursor",
+            "in": "query"
+          },
+          {
+            "required": false,
+            "schema": {
+              "title": "Page_Above",
+              "minimum": 0.0,
+              "type": "integer",
+              "default": 0
+            },
+            "name": "page_above",
+            "in": "query"
+          },
+          {
+            "required": false,
+            "schema": {
+              "title": "Page_Below",
+              "minimum": 0.0,
+              "type": "integer",
+              "default": 0
+            },
+            "name": "page_below",
+            "in": "query"
+          }
+        ]
+      }
+    },
     "/optimade/v0.10.0/references": {
       "get": {
         "responses": {
@@ -682,7 +1014,8 @@
             "schema": {
               "title": "Filter",
               "type": "string",
-              "description": "See [the full and latest OPTiMaDe spec](https://github.com/Materials-Consortia/OPTiMaDe/blob/develop/optimade.rst) for filter query syntax.\n\nExample: `chemical_formula = \"Al\" OR (prototype_formula = \"AB\" AND elements HAS Si, Al, O)`.\n"
+              "description": "See [the full and latest OPTiMaDe spec](https://github.com/Materials-Consortia/OPTiMaDe/blob/develop/optimade.rst) for filter query syntax.\n\nExample: `chemical_formula = \"Al\" OR (prototype_formula = \"AB\" AND elements HAS Si, Al, O)`.\n",
+              "default": ""
             },
             "name": "filter",
             "in": "query"
@@ -702,7 +1035,8 @@
             "schema": {
               "title": "Email_Address",
               "type": "string",
-              "format": "email"
+              "format": "email",
+              "default": ""
             },
             "name": "email_address",
             "in": "query"
@@ -711,7 +1045,8 @@
             "required": false,
             "schema": {
               "title": "Response_Fields",
-              "type": "string"
+              "type": "string",
+              "default": ""
             },
             "name": "response_fields",
             "in": "query"
@@ -720,7 +1055,8 @@
             "required": false,
             "schema": {
               "title": "Sort",
-              "type": "string"
+              "type": "string",
+              "default": ""
             },
             "name": "sort",
             "in": "query"
@@ -856,7 +1192,8 @@
             "schema": {
               "title": "Email_Address",
               "type": "string",
-              "format": "email"
+              "format": "email",
+              "default": ""
             },
             "name": "email_address",
             "in": "query"
@@ -865,7 +1202,8 @@
             "required": false,
             "schema": {
               "title": "Response_Fields",
-              "type": "string"
+              "type": "string",
+              "default": ""
             },
             "name": "response_fields",
             "in": "query"
@@ -917,7 +1255,8 @@
             "schema": {
               "title": "Filter",
               "type": "string",
-              "description": "See [the full and latest OPTiMaDe spec](https://github.com/Materials-Consortia/OPTiMaDe/blob/develop/optimade.rst) for filter query syntax.\n\nExample: `chemical_formula = \"Al\" OR (prototype_formula = \"AB\" AND elements HAS Si, Al, O)`.\n"
+              "description": "See [the full and latest OPTiMaDe spec](https://github.com/Materials-Consortia/OPTiMaDe/blob/develop/optimade.rst) for filter query syntax.\n\nExample: `chemical_formula = \"Al\" OR (prototype_formula = \"AB\" AND elements HAS Si, Al, O)`.\n",
+              "default": ""
             },
             "name": "filter",
             "in": "query"
@@ -937,7 +1276,8 @@
             "schema": {
               "title": "Email_Address",
               "type": "string",
-              "format": "email"
+              "format": "email",
+              "default": ""
             },
             "name": "email_address",
             "in": "query"
@@ -946,7 +1286,8 @@
             "required": false,
             "schema": {
               "title": "Response_Fields",
-              "type": "string"
+              "type": "string",
+              "default": ""
             },
             "name": "response_fields",
             "in": "query"
@@ -955,7 +1296,8 @@
             "required": false,
             "schema": {
               "title": "Sort",
-              "type": "string"
+              "type": "string",
+              "default": ""
             },
             "name": "sort",
             "in": "query"
@@ -1091,7 +1433,8 @@
             "schema": {
               "title": "Email_Address",
               "type": "string",
-              "format": "email"
+              "format": "email",
+              "default": ""
             },
             "name": "email_address",
             "in": "query"
@@ -1100,7 +1443,8 @@
             "required": false,
             "schema": {
               "title": "Response_Fields",
-              "type": "string"
+              "type": "string",
+              "default": ""
             },
             "name": "response_fields",
             "in": "query"
@@ -1189,6 +1533,166 @@
         ]
       }
     },
+    "/optimade/v0.10/links": {
+      "get": {
+        "responses": {
+          "200": {
+            "description": "Successful Response",
+            "content": {
+              "application/json": {
+                "schema": {
+                  "title": "Response_Get_Links_Optimade_V0.10_Links_Get",
+                  "anyOf": [
+                    {
+                      "$ref": "#/components/schemas/LinksResponse"
+                    },
+                    {
+                      "$ref": "#/components/schemas/ErrorResponse"
+                    }
+                  ]
+                }
+              }
+            }
+          },
+          "422": {
+            "description": "Validation Error",
+            "content": {
+              "application/json": {
+                "schema": {
+                  "$ref": "#/components/schemas/HTTPValidationError"
+                }
+              }
+            }
+          }
+        },
+        "tags": [
+          "Links"
+        ],
+        "summary": "Get Links",
+        "operationId": "get_links_optimade_v0.10_links_get",
+        "parameters": [
+          {
+            "description": "See [the full and latest OPTiMaDe spec](https://github.com/Materials-Consortia/OPTiMaDe/blob/develop/optimade.rst) for filter query syntax.\n\nExample: `chemical_formula = \"Al\" OR (prototype_formula = \"AB\" AND elements HAS Si, Al, O)`.\n",
+            "required": false,
+            "schema": {
+              "title": "Filter",
+              "type": "string",
+              "description": "See [the full and latest OPTiMaDe spec](https://github.com/Materials-Consortia/OPTiMaDe/blob/develop/optimade.rst) for filter query syntax.\n\nExample: `chemical_formula = \"Al\" OR (prototype_formula = \"AB\" AND elements HAS Si, Al, O)`.\n",
+              "default": ""
+            },
+            "name": "filter",
+            "in": "query"
+          },
+          {
+            "required": false,
+            "schema": {
+              "title": "Response_Format",
+              "type": "string",
+              "default": "json"
+            },
+            "name": "response_format",
+            "in": "query"
+          },
+          {
+            "required": false,
+            "schema": {
+              "title": "Email_Address",
+              "type": "string",
+              "format": "email",
+              "default": ""
+            },
+            "name": "email_address",
+            "in": "query"
+          },
+          {
+            "required": false,
+            "schema": {
+              "title": "Response_Fields",
+              "type": "string",
+              "default": ""
+            },
+            "name": "response_fields",
+            "in": "query"
+          },
+          {
+            "required": false,
+            "schema": {
+              "title": "Sort",
+              "type": "string",
+              "default": ""
+            },
+            "name": "sort",
+            "in": "query"
+          },
+          {
+            "required": false,
+            "schema": {
+              "title": "Page_Limit",
+              "minimum": 0.0,
+              "type": "integer",
+              "default": 500
+            },
+            "name": "page_limit",
+            "in": "query"
+          },
+          {
+            "required": false,
+            "schema": {
+              "title": "Page_Offset",
+              "minimum": 0.0,
+              "type": "integer",
+              "default": 0
+            },
+            "name": "page_offset",
+            "in": "query"
+          },
+          {
+            "required": false,
+            "schema": {
+              "title": "Page_Page",
+              "minimum": 0.0,
+              "type": "integer",
+              "default": 0
+            },
+            "name": "page_page",
+            "in": "query"
+          },
+          {
+            "required": false,
+            "schema": {
+              "title": "Page_Cursor",
+              "minimum": 0.0,
+              "type": "integer",
+              "default": 0
+            },
+            "name": "page_cursor",
+            "in": "query"
+          },
+          {
+            "required": false,
+            "schema": {
+              "title": "Page_Above",
+              "minimum": 0.0,
+              "type": "integer",
+              "default": 0
+            },
+            "name": "page_above",
+            "in": "query"
+          },
+          {
+            "required": false,
+            "schema": {
+              "title": "Page_Below",
+              "minimum": 0.0,
+              "type": "integer",
+              "default": 0
+            },
+            "name": "page_below",
+            "in": "query"
+          }
+        ]
+      }
+    },
     "/optimade/v0.10/references": {
       "get": {
         "responses": {
@@ -1670,250 +2174,6 @@
           }
         ]
       }
-<<<<<<< HEAD
-=======
-    },
-    "/links": {
-      "get": {
-        "responses": {
-          "200": {
-            "description": "Successful Response",
-            "content": {
-              "application/json": {
-                "schema": {
-                  "title": "Response_Get_Links_Links_Get",
-                  "anyOf": [
-                    {
-                      "$ref": "#/components/schemas/LinksResponse"
-                    },
-                    {
-                      "$ref": "#/components/schemas/ErrorResponse"
-                    }
-                  ]
-                }
-              }
-            }
-          },
-          "422": {
-            "description": "Validation Error",
-            "content": {
-              "application/json": {
-                "schema": {
-                  "$ref": "#/components/schemas/HTTPValidationError"
-                }
-              }
-            }
-          }
-        },
-        "tags": [
-          "Links"
-        ],
-        "summary": "Get Links",
-        "operationId": "get_links_links_get",
-        "parameters": [
-          {
-            "description": "See [the full and latest OPTiMaDe spec](https://github.com/Materials-Consortia/OPTiMaDe/blob/develop/optimade.rst) for filter query syntax.\n\nExample: `chemical_formula = \"Al\" OR (prototype_formula = \"AB\" AND elements HAS Si, Al, O)`.\n",
-            "required": false,
-            "schema": {
-              "title": "Filter",
-              "type": "string",
-              "description": "See [the full and latest OPTiMaDe spec](https://github.com/Materials-Consortia/OPTiMaDe/blob/develop/optimade.rst) for filter query syntax.\n\nExample: `chemical_formula = \"Al\" OR (prototype_formula = \"AB\" AND elements HAS Si, Al, O)`.\n",
-              "default": ""
-            },
-            "name": "filter",
-            "in": "query"
-          },
-          {
-            "required": false,
-            "schema": {
-              "title": "Response_Format",
-              "type": "string",
-              "default": "json"
-            },
-            "name": "response_format",
-            "in": "query"
-          },
-          {
-            "required": false,
-            "schema": {
-              "title": "Email_Address",
-              "type": "string",
-              "format": "email",
-              "default": ""
-            },
-            "name": "email_address",
-            "in": "query"
-          },
-          {
-            "required": false,
-            "schema": {
-              "title": "Response_Fields",
-              "type": "string",
-              "default": ""
-            },
-            "name": "response_fields",
-            "in": "query"
-          },
-          {
-            "required": false,
-            "schema": {
-              "title": "Sort",
-              "type": "string",
-              "default": ""
-            },
-            "name": "sort",
-            "in": "query"
-          },
-          {
-            "required": false,
-            "schema": {
-              "title": "Page_Limit",
-              "minimum": 0.0,
-              "type": "integer",
-              "default": 500
-            },
-            "name": "page_limit",
-            "in": "query"
-          },
-          {
-            "required": false,
-            "schema": {
-              "title": "Page_Offset",
-              "minimum": 0.0,
-              "type": "integer",
-              "default": 0
-            },
-            "name": "page_offset",
-            "in": "query"
-          },
-          {
-            "required": false,
-            "schema": {
-              "title": "Page_Page",
-              "minimum": 0.0,
-              "type": "integer",
-              "default": 0
-            },
-            "name": "page_page",
-            "in": "query"
-          },
-          {
-            "required": false,
-            "schema": {
-              "title": "Page_Cursor",
-              "minimum": 0.0,
-              "type": "integer",
-              "default": 0
-            },
-            "name": "page_cursor",
-            "in": "query"
-          },
-          {
-            "required": false,
-            "schema": {
-              "title": "Page_Above",
-              "minimum": 0.0,
-              "type": "integer",
-              "default": 0
-            },
-            "name": "page_above",
-            "in": "query"
-          },
-          {
-            "required": false,
-            "schema": {
-              "title": "Page_Below",
-              "minimum": 0.0,
-              "type": "integer",
-              "default": 0
-            },
-            "name": "page_below",
-            "in": "query"
-          }
-        ]
-      }
-    },
-    "/info": {
-      "get": {
-        "responses": {
-          "200": {
-            "description": "Successful Response",
-            "content": {
-              "application/json": {
-                "schema": {
-                  "title": "Response_Get_Info_Info_Get",
-                  "anyOf": [
-                    {
-                      "$ref": "#/components/schemas/InfoResponse"
-                    },
-                    {
-                      "$ref": "#/components/schemas/ErrorResponse"
-                    }
-                  ]
-                }
-              }
-            }
-          }
-        },
-        "tags": [
-          "Info"
-        ],
-        "summary": "Get Info",
-        "operationId": "get_info_info_get"
-      }
-    },
-    "/info/{entry}": {
-      "get": {
-        "responses": {
-          "200": {
-            "description": "Successful Response",
-            "content": {
-              "application/json": {
-                "schema": {
-                  "title": "Response_Get_Entry_Info_Info__Entry__Get",
-                  "anyOf": [
-                    {
-                      "$ref": "#/components/schemas/EntryInfoResponse"
-                    },
-                    {
-                      "$ref": "#/components/schemas/ErrorResponse"
-                    }
-                  ]
-                }
-              }
-            }
-          },
-          "422": {
-            "description": "Validation Error",
-            "content": {
-              "application/json": {
-                "schema": {
-                  "$ref": "#/components/schemas/HTTPValidationError"
-                }
-              }
-            }
-          }
-        },
-        "tags": [
-          "Info",
-          "Structure",
-          "Reference"
-        ],
-        "summary": "Get Entry Info",
-        "operationId": "get_entry_info_info__entry__get",
-        "parameters": [
-          {
-            "required": true,
-            "schema": {
-              "title": "Entry",
-              "type": "string"
-            },
-            "name": "entry",
-            "in": "path"
-          }
-        ]
-      }
->>>>>>> bcd2b72b
     }
   },
   "components": {
@@ -1998,15 +2258,17 @@
       "BaseInfoAttributes": {
         "title": "BaseInfoAttributes",
         "required": [
-          "available_api_versions"
+          "api_version",
+          "available_api_versions",
+          "available_endpoints",
+          "entry_types_by_format"
         ],
         "type": "object",
         "properties": {
           "api_version": {
             "title": "Api_Version",
             "type": "string",
-            "description": "Presently used version of the OPTiMaDe API",
-            "default": "v0.10"
+            "description": "Presently used version of the OPTiMaDe API"
           },
           "available_api_versions": {
             "title": "Available_Api_Versions",
@@ -2033,11 +2295,7 @@
             "items": {
               "type": "string"
             },
-            "description": "List of available endpoints (i.e., the string to be appended to the base URL).",
-            "default": [
-              "structures",
-              "info"
-            ]
+            "description": "List of available endpoints (i.e., the string to be appended to the base URL)."
           },
           "entry_types_by_format": {
             "title": "Entry_Types_By_Format",
@@ -2048,12 +2306,7 @@
                 "type": "string"
               }
             },
-            "description": "Available entry endpoints as a function of output formats.",
-            "default": {
-              "json": [
-                "structures"
-              ]
-            }
+            "description": "Available entry endpoints as a function of output formats."
           },
           "is_index": {
             "title": "Is_Index",
@@ -2252,134 +2505,6 @@
           }
         },
         "description": "errors are not allowed"
-      },
-      "EntryRelationships": {
-        "title": "EntryRelationships",
-        "type": "object",
-        "properties": {
-          "id": {
-            "title": "Id",
-            "description": "Not allowed key"
-          },
-          "type": {
-            "title": "Type",
-            "description": "Not allowed key"
-          },
-          "references": {
-            "title": "References",
-            "allOf": [
-              {
-                "$ref": "#/components/schemas/ReferenceRelationship"
-              }
-            ],
-            "description": "Object containing links to relationships with entries of the `references` type."
-          },
-          "structures": {
-            "title": "Structures",
-            "allOf": [
-              {
-                "$ref": "#/components/schemas/StructureRelationship"
-              }
-            ],
-            "description": "Object containing links to relationships with entries of the `structures` type."
-          }
-        },
-        "description": "This model wraps the JSON API Relationships to include type-specific top level keys. "
-      },
-      "EntryResource": {
-        "title": "EntryResource",
-        "required": [
-          "id",
-          "type",
-          "attributes"
-        ],
-        "type": "object",
-        "properties": {
-          "id": {
-            "title": "Id",
-            "type": "string",
-            "description": "An entry's ID as defined in section `Definition of Terms`_.\n- **Type**: string.\n- **Requirements/Conventions**:\n\n  - **Response**: REQUIRED in the response unless explicitly excluded.\n  - **Query**: MUST be a queryable property with support for all mandatory filter operators.\n  - See section `Definition of Terms`_.\n\n- **Examples**:\n\n  - :val:`\"db/1234567\"`\n  - :val:`\"cod/2000000\"`\n  - :val:`\"cod/2000000@1234567\"`\n  - :val:`\"nomad/L1234567890\"`\n  - :val:`\"42\"`"
-          },
-          "type": {
-            "title": "Type",
-            "type": "string",
-            "description": "The name of the type of an entry.\nAny entry MUST be able to be fetched using the `base URL <Base URL_>`_ type and ID at the url :endpoint:`<base URL>/<type>/<id>`.\n- **Type**: string.\n- **Requirements/Conventions**:\n\n  - **Response**: REQUIRED in the response unless explicitly excluded.\n  - **Query**: Support for queries on this property is OPTIONAL.\n    If supported, only a subset of string comparison operators MAY be supported.\n\n- **Requirements/Conventions**: MUST be an existing entry type.\n- **Example**: :val:`\"structures\"`"
-          },
-          "links": {
-            "title": "Links",
-            "allOf": [
-              {
-                "$ref": "#/components/schemas/ResourceLinks"
-              }
-            ],
-            "description": "a links object containing links related to the resource."
-          },
-          "meta": {
-            "title": "Meta",
-            "allOf": [
-              {
-                "$ref": "#/components/schemas/Meta"
-              }
-            ],
-            "description": "a meta object containing non-standard meta-information about a resource that can not be represented as an attribute or relationship."
-          },
-          "attributes": {
-            "title": "Attributes",
-            "allOf": [
-              {
-                "$ref": "#/components/schemas/EntryResourceAttributes"
-              }
-            ],
-            "description": "a dictionary, containing key-value pairs representing the entry's properties, except for type and id.\n\nDatabase-provider-specific properties need to include the database-provider-specific prefix\n(see appendix `Database-Provider-Specific Namespace Prefixes`_)."
-          },
-          "relationships": {
-            "title": "Relationships",
-            "allOf": [
-              {
-                "$ref": "#/components/schemas/EntryRelationships"
-              }
-            ],
-            "description": "a dictionary containing references to other entries according to the description in section `Relationships`_\nencoded as `JSON API Relationships <https://jsonapi.org/format/1.0/#document-resource-object-relationships>`__.\nThe OPTIONAL human-readable description of the relationship MAY be provided in the :field:`description` field inside the :field:`meta` dictionary."
-          }
-        },
-        "description": "Resource objects appear in a JSON:API document to represent resources."
-      },
-      "EntryResourceAttributes": {
-        "title": "EntryResourceAttributes",
-        "required": [
-          "last_modified"
-        ],
-        "type": "object",
-        "properties": {
-          "relationships": {
-            "title": "Relationships",
-            "description": "Not allowed key"
-          },
-          "links": {
-            "title": "Links",
-            "description": "Not allowed key"
-          },
-          "id": {
-            "title": "Id",
-            "description": "Not allowed key"
-          },
-          "type": {
-            "title": "Type",
-            "description": "Not allowed key"
-          },
-          "immutable_id": {
-            "title": "Immutable_Id",
-            "type": "string",
-            "description": "The entry's immutable ID (e.g., an UUID).\nThis is important for databases having preferred IDs that point to \"the latest version\" of a record, but still offer access to older variants.\nThis ID maps to the version-specific record, in case it changes in the future.\n- **Type**: string.\n- **Requirements/Conventions**:\n\n  - **Response**: OPTIONAL in the response.\n  - **Query**: If present, MUST be a queryable property with support for all mandatory filter operators.\n\n- **Examples**:\n\n  - :val:`\"8bd3e750-b477-41a0-9b11-3a799f21b44f\"`\n  - :val:`\"fjeiwoj,54;@=%<>#32\"` (Strings that are not URL-safe are allowed.)"
-          },
-          "last_modified": {
-            "title": "Last_Modified",
-            "type": "string",
-            "description": "Date and time representing when the entry was last modified.\n- **Type**: timestamp.\n- **Requirements/Conventions**:\n\n  - **Response**: REQUIRED in the response unless explicitly excluded.\n  - **Query**: MUST be a queryable property with support for all mandatory filter operators.\n\n- **Example**:\n\n  - As part of JSON response format: :VAL:`\"2007-04-05T14:30Z\"`\n    (i.e., encoded as an `RFC 3339 Internet Date/Time Format <https://tools.ietf.org/html/rfc3339#section-5.6>`__ string.)",
-            "format": "date-time"
-          }
-        },
-        "description": "Contains key-value pairs representing the entry's properties."
       },
       "EntryRelationships": {
         "title": "EntryRelationships",
